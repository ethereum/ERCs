--- conflicted
+++ resolved
@@ -13,37 +13,21 @@
 
 ## Abstract
 
-<<<<<<< HEAD
 This ERC introduces the NFT Future Rewards (nFR) extension for [ERC-721](./eip-721.md) tokens (NFTs). nFR allows owners to benefit from future price appreciation even after selling their tokens, without the need for market prediction. This establishes a Provenance Value Amplification (PVA) framework where creators, buyers, and sellers collaborate to collectively increase value. This innovative approach disrupts the current zero-sum trading paradigm by creating a fairer and more rewarding system for all participants.
 
 [ERC-5173](./eip-5173.md) fosters a sustainable and collaborative trading environment by aligning the interests of service providers and users. Compliant token owners enjoy price increases during holding and continue receiving nFRs after selling. By eliminating competition and promoting shared prosperity, nFR fosters strong bonds within the NFT and crypto token ecosystems. The framework ensures equitable profit distribution across all historical owners, including the original minter.
-=======
-This EIP introduces the NFT Future Rewards (nFR) extension for [EIP-721](./eip-721.md) tokens (NFTs). nFR allows owners to benefit from future price appreciation even after selling their tokens. This establishes a Provenance Value Amplification (PVA) framework where creators, buyers, and sellers collaborate to collectively increase value. This innovative approach disrupts the current zero-sum trading paradigm by creating a fairer and more rewarding system for all participants.
-
-[ERC-5173](./eip-5173.md) fosters a sustainable and collaborative trading environment by aligning the interests of service providers and users. Compliant token owners enjoy price increases during holding and continue receiving nFRs after selling. By eliminating competition and promoting shared prosperity, nFR fosters strong bonds within the NFT ecosystem. The framework ensures equitable profit distribution across all historical owners, including the original minter.
->>>>>>> e83c0862
 
 ## Motivation
 
 The current trading landscape is often marred by unfair practices like spoofing, insider trading, and wash trading. These activities disadvantage average traders caught in cycles of fear and greed. However, the rise of NFTs and their inherent transaction tracking capability presents an opportunity to disrupt this unequal value distribution.
 
-<<<<<<< HEAD
-[ERC-5173](./eip-5173.md) introduces a standardized profit-sharing model across the entire ownership history of an NFT, benefiting all market participants. It creates a "Flow of Provenance" where buyers and owners are rewarded for their contributions to price discovery. This model fosters aligned interests and establishes a mutually beneficial economic structure for both buyers and sellers.
+ERC-5173 introduces a standardized profit-sharing model across the entire ownership history of an NFT, benefiting all market participants. It creates a "Flow of Provenance" where buyers and owners are rewarded for their contributions to price discovery. This model fosters aligned interests and establishes a mutually beneficial economic structure for both buyers and sellers.
 
 NFTs can accurately reflect the contributions of their owners to their value. By recording every price change of each ERC-5173 token, we can establish a Future Rewards program that fairly compensates owners. This program aims to level the playing field and provide average traders with a better chance at success, without the need for complex market predictions.
 
 In addition to promoting this novel "gift economy" model, the nFR framework discourages illicit activities that circumvent artist and marketplace rules. This fosters a transparent and trustworthy trading ecosystem.
 
 Applied to the exchange of wrapped [ERC-20](./eip-20.md) tokens, this value-amplification construct has the potential to transform the asset transaction sector by integrating identities within the time and sales (T&S) data. This inclusive attribute affords a holistic perspective of each trade, infusing an additional layer of depth into the trading experience.
-=======
-ERC-5173 introduces a standardized profit-sharing model across the entire ownership history of an NFT, benefiting all market participants. It creates a Flow of provenance where buyers and owners are rewarded for their contributions to price discovery. This model fosters aligned interests and establishes a mutually beneficial economic structure for both buyers and sellers.
-
-NFTs can accurately reflect the contributions of their owners to their value. By recording every price change of each ERC-5173 token, we can establish a Future Rewards program that fairly compensates owners. This program aims to level the playing field and provide average traders with a better chance at success.
-
-In addition to promoting this novel gift economic model, the nFR framework discourages illicit activities that circumvent artist and marketplace rules. This fosters a transparent and trustworthy trading ecosystem.
-
-Applied to the exchange of wrapped [EIP-20](./eip-20.md) tokens, this value-amplification construct has the potential to transform the asset transaction sector by integrating identities within the time and sales (T&S) data. This inclusive attribute affords a holistic perspective of each trade, infusing an additional layer of depth into the trading experience.
->>>>>>> e83c0862
 
 ## Specification
 
