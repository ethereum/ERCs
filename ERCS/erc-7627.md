--- conflicted
+++ resolved
@@ -16,7 +16,7 @@
 
 ## Motivation
 
-With the emergence of Layer 2 chains boasting sub-second block times and the proliferation of real-time communication and online chat dApps, there arises a need to make end-to-end encrypted communication on the blockchain feasible. Leveraging asymmetric encryption, we can now facilitate decentralized, end-to-end interoperable messaging protocols as a standard.
+With the emergence of Layer 2 chains featuring sub-second block times and the introduction of Account Abstraction, utilizing end-to-end encrypted communication has made the proliferation of real-time communication and online chat decentralized applications (dApps) on the blockchain feasible. By leveraging asymmetric encryption, we can now facilitate decentralized, end-to-end interoperable messaging protocols as a standard.
 
 ## Specification
 
@@ -132,18 +132,6 @@
 
 ## Security Considerations
 
-<<<<<<< HEAD
-### 1. Utilization of Latest Secure Encryption Algorithms:
-When selecting encryption algorithms, it is essential to stay informed about the latest security news and recommendations. Avoid using asymmetric encryption algorithms with known vulnerabilities or those not recommended to ensure the confidentiality and integrity of messages. Regularly update encryption algorithms to address evolving security threats.
-
-### 2. Strict Encryption Using Public Keys for Message Content:
-To maintain message confidentiality, the content of sent messages must be strictly encrypted using the recipient's public key. Any plaintext information transmitted could lead to information leakage and security risks. Encrypt message content at all times during transmission and storage to prevent unauthorized access to sensitive information.
-
-### 3. Key Management and Protection:
-Robust key management and protection measures are necessary for both user public and private keys. Ensure secure storage and transmission of keys to prevent leakage and tampering. Employ multi-factor authentication and key rotation strategies to enhance key security and regularly assess key management processes to mitigate potential security risks.
-
-### 4. Auditing and Monitoring:
-=======
 #### Utilization of Latest Secure Encryption Algorithms
 When selecting encryption algorithms, it is essential to stay informed about the latest security news and recommendations. Avoid using asymmetric encryption algorithms with known vulnerabilities or those not recommended to ensure the confidentiality and integrity of messages. Regularly update encryption algorithms to address evolving security threats.
 
@@ -154,7 +142,6 @@
 Robust key management and protection measures are necessary for both user public and private keys. Ensure secure storage and transmission of keys to prevent leakage and tampering. Employ multi-factor authentication and key rotation strategies to enhance key security and regularly assess key management processes to mitigate potential security risks.
 
 #### Auditing and Monitoring
->>>>>>> c2cd16a3
 Implement auditing and monitoring mechanisms to track message sending and receiving, as well as key usage. Promptly identify anomalous activities and potential security threats and take appropriate response measures. Record critical operations and events for security incident investigation and traceability purposes.
 
 ## Copyright
