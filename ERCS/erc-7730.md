--- conflicted
+++ resolved
@@ -333,11 +333,8 @@
     }
 ]
 ```
-<<<<<<< HEAD
 Combined display: **"Approve DEX Router to spend 2000 USDC and Swap 2000 USDC for at least 0.5 ETH and Mint 2 NFT(s) from BoredApeYachtClub"**
-=======
 Combined display: **"Approve DEX Router to spend 2000 USDC and Swap 2000 USDC for at least 0.5 ETH and Mint 2 NFT(s) from NftProject"**
->>>>>>> 05485c37
 
 **Implementation Guidance for Batch Transactions**
 
