--- conflicted
+++ resolved
@@ -41,7 +41,7 @@
 
 ```solidity
 interface IERC7531 {
- 
+
   /**
    * @notice MUST be emitted when the token's technical owner (the contract holding the token) is different 
    *      from its actual owner (the entity with rights over the token). 
@@ -54,21 +54,12 @@
    * @param tokenAddress The address of the token contract.
    * @param tokenId The ID of the token.
    * @param holder The address of the actual rights holder of the token.
-<<<<<<< HEAD
    * @param right The type of right held by the holder. The initial supported rights are:
-=======
-   * @param rights The type of rights held by the holder. The supported rights in V1 are:
->>>>>>> 6a52272a
    *
    *           0x399d2b36   // bytes4(keccak256("ownership"))
    *           0x230a5961   // bytes4(keccak256("usage"))
    *
-<<<<<<< HEAD
    *        This allows projects to add more rights without breaking compatibility with this interface. See IERC7531Rights for more details.
-=======
-   *        This approach using bytes4 allows the community to add more rights in future versions without
-   *        breaking compatibility with this interface.
->>>>>>> 6a52272a
    */
   event RightsHolderChange(address indexed tokenAddress, uint256 indexed tokenId, address indexed holder, bytes4 right);
 
@@ -98,7 +89,6 @@
 ### Invalidation of Previous `RightsHolderChange` Events:
 
 To maintain compatibility with the broader ecosystem and optimize for gas efficiency, any new `Transfer` event involving the same token invalidates any previous `RightsHolderChange` event. This approach ensures that the most recent `Transfer` event reliably reflects the current ownership status, negating the need for additional events upon unstaking.
-<<<<<<< HEAD
 
 ### NFT extension
 
@@ -108,7 +98,7 @@
 
 However, there can ben NFTs that only need to validate the ownership, others may need to validate the usage, and others may need to validate both, some other NFT may need to manage totally different rights.
 
-To give NFTs the necessary flexibility, we also propose the following RECOMMENDED but OPTIONAL extension. 
+To give NFTs the necessary flexibility, we also propose the following RECOMMENDED but OPTIONAL extension.
 
 ```solidity
 interface IERC7531Rights {
@@ -133,8 +123,6 @@
 If the NFT does not support the interface (for example, if an existing NFT), project using NFTs SHOULD consider only the standard rights.
 
 Projects SHOULD adhere to pre-existing rights, when possible, to avoid the proliferation of rights that could make the system less efficient and more complex.
-=======
->>>>>>> 6a52272a
 
 ## Rationale
 
