---
eip: 7656
title: Generalized Token-Linked Services
description: Define a registry for generic services linked to a specific NFT
author: Francesco Sullo (@sullof)
discussions-to: https://ethereum-magicians.org/t/variation-to-erc6551-to-deploy-any-kind-of-contract-linked-to-an-nft/19223
status: Last Call
last-call-deadline: 2024-12-30
type: Standards Track
category: ERC
created: 2024-03-15
requires: 165, 1167, 5313
---

## Abstract

This proposal defines a registry for generic services linked to specific non-fungible tokens (NFTs), i.e., contracts extending an NFT, owned by a single NFT and thus by the owner of the NFT. It achieves this goal using generic language for functions, errors, and events, and avoids conflicting with strict restrictions imposed by other proposals.

## Motivation

Existing proposals aim to bind smart accounts to tokens, allowing their registries to deploy accounts owned by specific token IDs. The issue we attempt to address with this new proposal is that these proposals often explicitly require any contract deployed via their registries to implement specific interfaces to handle assets and execute transactions, effectively mandating that the deployed contract must be an account. This requirement is underscored by the choices for the names of functions and events in their interfaces. Additionally, some proposals specify that their registry smart contracts are deployed as singletons at specific addresses on any chain. Due to this centralization of services, projects building on them are prone to consider any contract deployed via that registry that is not an account as spam or invalid.

With this new ERC, we propose a generic registry that uses generic function/event names to allow the deployment of any kind of contract that makes sense when associated with an NFT, so that the contract is under the full control of the NFT's owner. Since one of this proposal's goals is flexibility, there is no expectation for an `ERC7656Registry` contract to be deployed as a singleton, allowing any project to adjust it to their needs; consequently, we require that any registry explicitly supports the `IERC7656Registry` interface.

The expansion of the registry's capabilities to manage contracts implementing any kind of service beyond accounts provides several advantages:

- **Flexibility**: Developers can allow NFTs to interact with a broader range of linked contracts, unlocking new use cases and functionalities (lending systems, vested asset distribution, fractional ownership, identity, etc.)
- **Compatibility**: By ensuring that account-like contracts can still be identified as such, the proposal maintains backward compatibility with existing account-based proposals.
- **Innovation**: This proposal encourages further innovation in the NFT space by removing limitations on the types of contracts that can be associated with NFTs, opening the door to pure-utility NFTs.


## Specification

The key words "MUST", "MUST NOT", "REQUIRED", "SHALL", "SHALL NOT", "SHOULD", "SHOULD NOT", "RECOMMENDED", "NOT RECOMMENDED", "MAY", and "OPTIONAL" in this document are to be interpreted as described in RFC 2119 and RFC 8174.

<<<<<<< HEAD
### Registry Interfacex
=======
### Registry Interface
>>>>>>> bdd52694

The interface `IERC7656Registry` is defined as follows:

```solidity
// interfaceId 0xc6bdc908
interface IERC7656Registry {
  /**
   * @notice The registry MUST emit the Created event upon successful contract creation.
   * @param contractAddress The address of the created contract
   * @param implementation The address of the implementation contract
   * @param salt The salt to use for the create2 operation
   * @param chainId The chain id of the chain where the contract is being created
   * @param tokenContract The address of the token contract
   * @param tokenId The id of the token
   */
  event Created(
    address contractAddress,
    address indexed implementation,
    bytes32 salt,
    uint256 chainId,
    address indexed tokenContract,
    uint256 indexed tokenId
  );

  /**
   * The registry MUST revert with CreationFailed error if the create2 operation fails.
   */
  error CreationFailed();

  /**
   * @notice Creates a token linked service for a non-fungible token.
   * If the service has already been created, returns the service address without calling create2.
   * @param implementation The address of the implementation contract
   * @param salt The salt to use for the create2 operation
   * @param chainId The chain id of the chain where the service is being created
   * @param tokenContract The address of the token contract
   * @param tokenId The id of the token
   * Emits Created event.
   * @return service The address of the token linked service
   */
  function create(
    address implementation,
    bytes32 salt,
    uint256 chainId,
    address tokenContract,
    uint256 tokenId
  ) external returns (address service);

  /**
   * @notice Returns the computed token linked service address for a non-fungible token.
   * @param implementation The address of the implementation contract
   * @param salt The salt to use for the create2 operation
   * @param chainId The chain id of the chain where the service is being created
   * @param tokenContract The address of the token contract
   * @param tokenId The id of the token
   * @return service The address of the token linked service
   */
  function compute(
    address implementation,
    bytes32 salt,
    uint256 chainId,
    address tokenContract,
    uint256 tokenId
  ) external view returns (address service);
}
```

Any `ERC7656Registry` implementation MUST support the `IERC7656Registry`'s interface ID, i.e., `0xc6bdc908`.

### Deployment Requirements

The registry MUST deploy each token-linked service as an [ERC-1167](./eip-1167.md) minimal proxy with immutable constant data appended to the bytecode, similarly to existing token-bound account proposals.

The deployed bytecode of each token-bound service MUST have the following structure:
```
ERC-1167 Header               (10 bytes)
<implementation (address)>    (20 bytes)
ERC-1167 Footer               (15 bytes)
<salt (bytes32)>              (32 bytes)
<chainId (uint256)>           (32 bytes)
<tokenContract (address)>     (32 bytes)
<tokenId (uint256)>           (32 bytes)
```

### Recommended Service Interface

Any contract created using a `ERC7656Registry` SHOULD implement the `IERC7656Service` interface:

```solidity
// InterfaceId 0xfc0c546a
interface IERC7656Service {
  /**
  * @notice Returns the token linked to the contract
  * @return chainId The chainId of the token
  * @return tokenContract The address of the token contract
  * @return tokenId The tokenId of the token
  */
  function token() external view returns (uint256 chainId, address tokenContract, uint256 tokenId);
  
}
```

but if the service is a specific type of contract that implements its own interface, like for example token bound smart-wallets, supporting that interface ID is acceptable, to make it compatible out-of-the-box with alternative existing standards.

## Rationale

The technical foundation of [ERC-7656](./eip-7656.md) centers on the extension and generalization of contract types that can be associated with NFTs. This approach was chosen to address specific limitations and opportunities identified in the design and application of NFT-linked contracts. Key technical decisions in this proposal include:

- **Addressing ERC Proliferation and Contract Size Limitations**: The increasing number of ERC proposals extending the [ERC-721](./eip-721.md) standard has led to complexity and potential confusion within the developer community. Since smart contracts have size limitations, incorporating multiple extensions into a single contract can become impractical or even impossible. [ERC-7656](./eip-7656.md) offers a solution by enabling the deployment of services that extend standard [ERC-721](./eip-721.md) NFTs without requiring modifications to the [ERC-721](./eip-721.md) standard itself. For example, instead of creating new ERCs to associate real-world assets with NFTs, developers can deploy specialized smart contracts owned by NFTs to add these features. This approach allows NFTs to seamlessly expand their capabilities while maintaining compliance with the existing [ERC-721](./eip-721.md) standard, promoting a more efficient and modular development process.

- **Generic Function/Event Names**: The choice to adopt a generic naming convention for functions, errors, and events is deliberate. This design decision enables the [ERC-7656](./eip-7656.md) registry to support a wide array of contract types beyond mere accounts. By not prescribing specific roles or functionalities, we allow for greater innovation and flexibility in the types of applications that can be built on this standard. This also simplifies the interface and makes it more adaptable to various use cases.

- **No Singleton Requirement for the Registry**: Unlike some previous proposals, [ERC-7656](./eip-7656.md) does not mandate that the registry be deployed as a singleton. This decision was influenced by the recognition that different projects may have unique requirements and constraints. By allowing for multiple instances of the registry, projects can customize and optimize the registry's deployment to fit their specific needs, enhancing the ecosystem's overall diversity and resilience. However, for convenience, the registry has been deployed to the `erc7656.eth` address on the most used networks.

- **Explicit Support for the `IERC7656Registry` Interface**: Requiring that any registry explicitly supports the `IERC7656Registry` interface is a technical decision aimed at ensuring interoperability and recognition. This requirement facilitates the identification and interaction with compliant registries, promoting a more standardized and cohesive ecosystem.

- **Flexibility in Contract Association**: The proposal is designed to accommodate not just accounts, but any contract that can meaningfully be associated with an NFT. This decision stems from a technical evaluation of the evolving landscape of NFT use cases, recognizing the need for a standard that can support a broader range of functionalities, from complex financial instruments to identity verification systems.

- **Backward Compatibility**: The proposal includes provisions for backward compatibility, particularly with account-like contracts from existing standards. This technical choice ensures that projects built on earlier standards can transition to or leverage the new standard without discarding existing infrastructure or investments.

These technical decisions collectively aim to broaden the scope and applicability of NFT-linked contracts, empower developers with more tools for innovation, and support a growing ecosystem of decentralized applications. By addressing both current limitations and future opportunities, [ERC-7656](./eip-7656.md) seeks to lay a flexible and robust foundation for the next generation of NFT technologies.


## Reference Implementation

See [`ERC7656Registry.sol`](../assets/eip-7656/ERC7656Registry.sol) for an example implementation of `IERC7656Registry`.

An example of implementation of `IERC7656Service`:

```solidity
contract LinkedService is IERC7656Service, EIP5313 {

  function token() public view virtual returns (uint256, address, uint256) {
    bytes memory footer = new bytes(0x60);
    assembly {
      extcodecopy(address(), add(footer, 0x20), 0x4d, 0x60)
    }
    return abi.decode(footer, (uint256, address, uint256));
  }

  function owner() public view virtual override returns (address) {
    (uint256 chainId, address tokenContract_, uint256 tokenId_) = token();
    if (chainId != block.chainid) return address(0);
    return IERC721(tokenContract_).ownerOf(tokenId_);
  }
}
```

## Security Considerations

### Ownership Cycles

If a token-linked service functions as a smart wallet, an ownership cycle can render all assets permanently inaccessible. For example, if an ERC-721 token is transferred to the same smart wallet that it owns, neither the token nor the wallet’s assets can be retrieved, because the wallet cannot transfer the token back.

Preventing more complex ownership cycles on-chain is difficult, as it would require searching an unbounded number of possible transfers. Consequently, this proposal does not address cycle prevention. Projects adopting this proposal SHOULD include their own safeguards against such scenarios.

### Fraud Prevention when linking accounts to NFTs

Token-linked services can take many forms—such as subscription services, smart wallets, or renting platforms—and a malicious seller could exploit this flexibility by altering or removing critical components just before finalizing a sale. For instance, the seller might transfer out assets from a wallet service, revoke access from a subscription, or break a rental agreement at the last moment, leaving the buyer with a compromised or worthless service.

Because this proposal accommodates a wide range of services, there is no one-size-fits-all fraud mitigation strategy. However, a common approach is to implement a lock mechanism that restricts changes for a certain period before the sale is completed, or until the buyer confirms the purchase. Such functionality MAY be included by service developers but is not mandated by this proposal.

### Malicious or Unverified Implementations
Since the registry cannot ensure that only the legitimate NFT owner can create services for a given token, there is a risk that malicious or unverified code could be used. Users and marketplaces SHOULD carefully review or audit any implementation before linking it to an NFT.

### Upgradability and Governance Risks
If a token-linked service is upgradable, the current owner (or a compromised owner) could upgrade the contract to exfiltrate assets or change functionality unexpectedly. Projects SHOULD implement secure upgrade mechanisms, such as time-locked upgrades or multi-signature approvals.

### Re-entrancy and Cross-Contract Interactions
Token-linked services (especially those that hold assets or interact with external protocols) may be vulnerable to re-entrancy attacks or other cross-contract exploits. Implementers SHOULD follow standard security patterns and best practices.

### Denial of Service (DoS)
If a service is designed or implemented incorrectly, it may become impossible to execute certain calls or transfer ownership, resulting in a DoS scenario. Implementers SHOULD consider fail-safes or recovery methods to prevent indefinite lockouts.

### User Education and Phishing Risks
Even with secure smart contracts, end-users can still be tricked into interacting with fraudulent services. Clear user interfaces, warnings, and contract verifications (e.g., Etherscan or similar tools) SHOULD be encouraged to reduce phishing and social engineering risks.

## Copyright

Copyright and related rights waived via [CC0](../LICENSE.md).<|MERGE_RESOLUTION|>--- conflicted
+++ resolved
@@ -33,11 +33,7 @@
 
 The key words "MUST", "MUST NOT", "REQUIRED", "SHALL", "SHALL NOT", "SHOULD", "SHOULD NOT", "RECOMMENDED", "NOT RECOMMENDED", "MAY", and "OPTIONAL" in this document are to be interpreted as described in RFC 2119 and RFC 8174.
 
-<<<<<<< HEAD
-### Registry Interfacex
-=======
 ### Registry Interface
->>>>>>> bdd52694
 
 The interface `IERC7656Registry` is defined as follows:
 
