--- conflicted
+++ resolved
@@ -14,11 +14,7 @@
 
 ## Abstract
 
-<<<<<<< HEAD
 This proposal defines a factory capable of deploying generic services linked to specific contracts, such as [ERC-4337](./eip-4337.md) accounts or [ERC-721](./eip-721.md) tokens (NFTs). These linked services extend the functionalities of the target contract, operating under the ownership of the contract's or NFT's owner without requiring modifications to the original contract's code. This approach enables extending existing contracts with new capabilities while maintaining backward compatibility with deployed instances.
-=======
-This proposal defines a factory capable of deploying generic services linked to specific contracts, such as [ERC-4337](./eip-4337.md) accounts or [ERC-721](./eip-721.md) tokens (NFTs). These linked services extend the functionalities of the target contract, operating under the ownership of the contract's or NFT's owner without requiring modifications to the original contract's code. As a secondary effect, this proposal helps fight the proliferation of ERCs that require changes to the basic standards.
->>>>>>> cb00b125
 
 ## Motivation
 
