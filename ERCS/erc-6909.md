---
eip: 6909
title: Minimal Multi-Token Interface
description: A minimal specification for managing multiple tokens by their id in a single contract.
author: JT Riley (@jtriley2p), Dillon (@d1ll0n), Sara (@snreynolds), Vectorized (@Vectorized), Neodaoist (@neodaoist)
discussions-to: https://ethereum-magicians.org/t/erc-6909-multi-token-standard/13891
<<<<<<< HEAD
status: Last Call
last-call-deadline: 2025-09-11
=======
status: Final
>>>>>>> 447dbed6
type: Standards Track
category: ERC
created: 2023-04-19
requires: 165
---

## Abstract

The following specifies a multi-token contract as a simplified alternative to the [ERC-1155](./eip-1155.md) Multi-Token Standard. In contrast to ERC-1155, callbacks and batching have been removed from the interface and the permission system is a hybrid operator-approval scheme for granular and scalable permissions. Functionally, the interface has been reduced to the bare minimum required to manage multiple tokens under the same contract.

## Motivation

The ERC-1155 standard includes unnecessary features such as requiring recipient accounts with code to implement callbacks returning specific values and batch-calls in the specification. In addition, the single operator permission scheme grants unlimited allowance on every token ID in the contract. Backwards compatibility is deliberately removed only where necessary. Additional features such as batch calls, increase and decrease allowance methods, and other user experience improvements are deliberately omitted in the specification to minimize the required external interface.

According to ERC-1155, callbacks are required for each transfer and batch transfer to contract accounts. This requires potentially unnecessary external calls to the recipient when the recipient account is a contract account. While this behavior may be desirable in some cases, there is no option to opt-out of this behavior, as is the case for [ERC-721](./eip-721.md) having both `transferFrom` and `safeTransferFrom`. In addition to runtime performance of the token contract itself, it also impacts the runtime performance and codesize of recipient contract accounts, requiring multiple callback functions and return values to receive the tokens.

Batching transfers, while useful, are excluded from this standard to allow for opinionated batch transfer operations on different implementations. For example, a different ABI encoding may provide different benefits in different environments such as calldata size optimization for rollups with calldata storage commitments or runtime performance for environments with expensive gas fees.

A hybrid allowance-operator permission scheme enables granular yet scalable controls on token approvals. Allowances enable an external account to transfer tokens of a single token ID on a user's behalf w by their ID while operators are granted full transfer permission for all token IDs for the user.

## Specification

The key words "MUST", "MUST NOT", "REQUIRED", "SHALL", "SHALL NOT", "SHOULD", "SHOULD NOT", "RECOMMENDED", "NOT RECOMMENDED", "MAY", and "OPTIONAL" in this document are to be interpreted as described in RFC 2119 and RFC 8174.

Every [ERC-6909](./eip-6909.md) compliant contract must implement the [ERC-165](./eip-165.md) interface in addition to the following interface.

### Definitions

- infinite: The maximum value for a uint256 (`2 ** 256 - 1`).
- caller: The caller of the current context (`msg.sender`).
- spender: An account that transfers tokens on behalf of another account.
- operator: An account that has unlimited transfer permissions on all token ids for another account.
- mint: The creation of an amount of tokens. This MAY happen in a mint method or as a transfer from the zero address.
- burn: The removal an amount of tokens. This MAY happen in a burn method or as a transfer to the zero address.

### Methods

#### `balanceOf`

The total `amount` of a token `id` that an `owner` owns.

```yaml
- name: balanceOf
  type: function
  stateMutability: view

  inputs:
    - name: owner
      type: address
    - name: id
      type: uint256

  outputs:
    - name: amount
      type: uint256
```

#### `allowance`

The total `amount` of a token `id` that a `spender` is permitted to transfer on behalf of an `owner`.

```yaml
- name: allowance
  type: function
  stateMutability: view

  inputs:
    - name: owner
      type: address
    - name: spender
      type: address
    - name: id
      type: uint256

  outputs:
    - name: amount
      type: uint256
```

#### `isOperator`

Returns `true` if the `spender` is approved as an operator for an `owner`.

```yaml
- name: isOperator
  type: function
  stateMutability: view

  inputs:
    - name: owner
      type: address
    - name: spender
      type: address

  outputs:
    - name: status
      type: bool
```

#### `transfer`

Transfers an `amount` of a token `id` from the caller to the `receiver`.

MUST revert when the caller's balance for the token `id` is insufficient.

MUST log the `Transfer` event.

MUST return True.

```yaml
- name: transfer
  type: function
  stateMutability: nonpayable

  inputs:
    - name: receiver
      type: address
    - name: id
      type: uint256
    - name: amount
      type: uint256

  outputs:
    - name: success
      type: bool
```

#### `transferFrom`

Transfers an `amount` of a token `id` from a `sender` to a `receiver` by the caller.

MUST revert when the caller is neither the `sender` nor an operator for the `sender` and the caller's allowance for the token `id` for the `sender` is insufficient.

MUST revert when the `sender`'s balance for the token id is insufficient.

MUST log the `Transfer` event.

MUST decrease the caller's `allowance` by the same `amount` of the `sender`'s balance decrease if the caller is not an operator for the `sender` and the caller's `allowance` is not infinite.

SHOULD NOT decrease the caller's `allowance` for the token `id` for the `sender` if the `allowance` is infinite.

SHOULD NOT decrease the caller's `allowance` for the token `id` for the `sender` if the caller is an operator or the `sender`.

MUST return True.

```yaml
- name: transferFrom
  type: function
  stateMutability: nonpayable

  inputs:
    - name: sender
      type: address
    - name: receiver
      type: address
    - name: id
      type: uint256
    - name: amount
      type: uint256

  outputs:
    - name: success
      type: bool
```

#### `approve`

Approves an `amount` of a token `id` that a `spender` is permitted to transfer on behalf of the caller.

MUST set the `allowance` of the `spender` of the token `id` for the caller to the `amount`.

MUST log the `Approval` event.

MUST return True.

```yaml
- name: approve
  type: function
  stateMutability: nonpayable

  inputs:
    - name: spender
      type: address
    - name: id
      type: uint256
    - name: amount
      type: uint256

  outputs:
    - name: success
      type: bool
```

#### `setOperator`

Grants or revokes unlimited transfer permissions for a `spender` for any token `id` on behalf of the caller.

MUST set the operator status to the `approved` value.

MUST log the `OperatorSet` event.

MUST return True.

```yaml
- name: setOperator
  type: function
  stateMutability: nonpayable

  inputs:
    - name: spender
      type: address
    - name: approved
      type: bool

  outputs:
    - name: success
      type: bool
```

### Events

#### `Transfer`

The `caller` initiates a transfer of an `amount` of a token `id` from a `sender` to a `receiver`.

MUST be logged when an `amount` of a token `id` is transferred from one account to another.

MUST be logged with the `sender` address as the zero address when an `amount` of a token `id` is minted.

MUST be logged with the `receiver` address as the zero address when an `amount` of a token `id` is burned.

```yaml
- name: Transfer
  type: event

  inputs:
    - name: caller
      indexed: false
      type: address
    - name: sender
      indexed: true
      type: address
    - name: receiver
      indexed: true
      type: address
    - name: id
      indexed: true
      type: uint256
    - name: amount
      indexed: false
      type: uint256
```

#### `OperatorSet`

The `owner` has set the `approved` status to a `spender`.

MUST be logged when the operator status is set.

MAY be logged when the operator status is set to the same status it was before the current call.

```yaml
- name: OperatorSet
  type: event

  inputs:
    - name: owner
      indexed: true
      type: address
    - name: spender
      indexed: true
      type: address
    - name: approved
      indexed: false
      type: bool
```

#### `Approval`

The `owner` has approved a `spender` to transfer an `amount` of a token `id` to be transferred on the owner's behalf.

MUST be logged when the `allowance` is set by an `owner`.

```yaml
- name: Approval
  type: event

  inputs:
    - name: owner
      indexed: true
      type: address
    - name: spender
      indexed: true
      type: address
    - name: id
      indexed: true
      type: uint256
    - name: amount
      indexed: false
      type: uint256
```

### Interface ID

The interface ID is `0x0f632fb3`.

### Metadata Extension

#### Methods

##### name

The `name` for a token `id`.

```yaml
- name: name
  type: function
  stateMutability: view

  inputs:
    - name: id
      type: uint256

  outputs:
    - name: name
      type: string
```

##### symbol

The ticker `symbol` for a token `id`.

```yaml
- name: symbol
  type: function
  stateMutability: view

  inputs:
    - name: id
      type: uint256

  outputs:
    - name: symbol
      type: string
```

##### decimals

The `amount` of decimals for a token `id`.

```yaml
- name: decimals
  type: function
  stateMutability: view

  inputs:
    - name: id
      type: uint256

  outputs:
  - name: amount
    type: uint8
```

### Content URI Extension

#### Methods

##### contractURI

The `URI` for the contract.

```yaml
- name: contractURI
  type: function
  stateMutability: view

  inputs: []

  outputs:
    - name: uri
      type: string
```

##### tokenURI

The `URI` for a token `id`.

MAY revert if the token `id` does not exist.

MUST replace occurrences of `{id}` in the returned URI string by the client.

```yaml
- name: tokenURI
  type: function
  stateMutability: view

  inputs:
    - name: id
      type: uint256

  outputs:
    - name: uri
      type: string
```

#### Metadata Structure

##### Contract URI

JSON Schema:

```json
{
  "title": "Contract Metadata",
  "type": "object",
  "properties": {
    "name": {
      "type": "string",
      "description": "The name of the contract."
    },
    "description": {
      "type": "string",
      "description": "The description of the contract."
    },
    "image_url": {
      "type": "string",
      "format": "uri",
      "description": "The URL of the image representing the contract."
    },
    "banner_image_url": {
      "type": "string",
      "format": "uri",
      "description": "The URL of the banner image of the contract."
    },
    "external_link": {
      "type": "string",
      "format": "uri",
      "description": "The external link of the contract."
    },
    "editors": {
      "type": "array",
      "items": {
        "type": "string",
        "description": "An Ethereum address representing an authorized editor of the contract."
      },
      "description": "An array of Ethereum addresses representing editors (authorized editors) of the contract."
    },
    "animation_url": {
      "type": "string",
      "description": "An animation URL for the contract."
    }
  },
  "required": ["name"]
}
```

JSON Example (Minimal):

```json
{
  "name": "Example Contract Name",
}
```

##### Token URI

MUST replace occurrences of `{id}` in the returned URI string by the client.

JSON Schema:

```json
{
  "title": "Asset Metadata",
  "type": "object",
  "properties": {
    "name": {
      "type": "string",
      "description": "Identifies the token"
    },
    "description": {
      "type": "string",
      "description": "Describes the token"
    },
    "image": {
      "type": "string",
      "description": "A URI pointing to an image resource."
    },
    "animation_url": {
      "type": "string",
      "description": "An animation URL for the token."
    }
  },
  "required": ["name", "description", "image"]
}
```

JSON Example (Minimal):

```json
{
  "name": "Example Token Name",
  "description": "Example Token Description",
  "image": "exampleurl/{id}"
}
```

### Token Supply Extension

#### Methods

##### totalSupply

The `totalSupply` for a token `id`.

```yaml
- name: totalSupply
  type: function
  stateMutability: view

  inputs:
    - name: id
      type: uint256

  outputs:
    - name: supply
      type: uint256
```

## Rationale

### Granular Approvals

While the "operator model" from the ERC-1155 standard allows an account to set another account as an operator, giving full permissions to transfer any amount of any token id on behalf of the owner, this may not always be the desired permission scheme. The "allowance model" from [ERC-20](./eip-20.md) allows an account to set an explicit amount of the token that another account can spend on the owner's behalf. This standard requires both be implemented, with the only modification being to the "allowance model" where the token id must be specified as well. This allows an account to grant specific approvals to specific token ids, infinite approvals to specific token ids, or infinite approvals to all token ids.

### Removal of Batching

While batching operations is useful, its place should not be in the standard itself, but rather on a case-by-case basis. This allows for different tradeoffs to be made in terms of calldata layout, which may be especially useful for specific applications such as roll-ups that commit calldata to global storage.

### Removal of Required Callbacks

Requiring callbacks unnecessarily encumbers implementors that either have no particular use case for callbacks or prefer a bespoke callback mechanism. Minimization of such requirements saves contract size, gas efficiency and complexity.

### Removal of "Safe" Naming

The `safeTransfer` and `safeTransferFrom` naming conventions are misleading, especially in the context of the ERC-1155 and ERC-721 standards, as they require external calls to receiver accounts with code, passing the execution flow to an arbitrary contract, provided the receiver contract returns a specific value. The combination of removing mandatory callbacks and removing the word "safe" from all method names improves the safety of the control flow by default.

## Backwards Compatibility

This is not backwards compatible with ERC-1155 as some methods are removed. However, wrappers can be implemented for the ERC-20, ERC-721, and ERC-1155 standards.

## Reference Implementation

```solidity
// SPDX-License-Identifier: CC0-1.0
pragma solidity 0.8.19;

/// @title ERC6909 Multi-Token Reference Implementation
/// @author jtriley.eth
contract ERC6909 {
    /// @dev Thrown when owner balance for id is insufficient.
    /// @param owner The address of the owner.
    /// @param id The id of the token.
    error InsufficientBalance(address owner, uint256 id);

    /// @dev Thrown when spender allowance for id is insufficient.
    /// @param spender The address of the spender.
    /// @param id The id of the token.
    error InsufficientPermission(address spender, uint256 id);

    /// @notice The event emitted when a transfer occurs.
    /// @param sender The address of the sender.
    /// @param receiver The address of the receiver.
    /// @param id The id of the token.
    /// @param amount The amount of the token.
    event Transfer(address caller, address indexed sender, address indexed receiver, uint256 indexed id, uint256 amount);

    /// @notice The event emitted when an operator is set.
    /// @param owner The address of the owner.
    /// @param spender The address of the spender.
    /// @param approved The approval status.
    event OperatorSet(address indexed owner, address indexed spender, bool approved);

    /// @notice The event emitted when an approval occurs.
    /// @param owner The address of the owner.
    /// @param spender The address of the spender.
    /// @param id The id of the token.
    /// @param amount The amount of the token.
    event Approval(address indexed owner, address indexed spender, uint256 indexed id, uint256 amount);

    /// @notice Owner balance of an id.
    mapping(address owner => mapping(uint256 id => uint256 amount)) public balanceOf;

    /// @notice Spender allowance of an id.
    mapping(address owner => mapping(address spender => mapping(uint256 id => uint256 amount))) public allowance;

    /// @notice Checks if a spender is approved by an owner as an operator.
    mapping(address owner => mapping(address spender => bool)) public isOperator;

    /// @notice Transfers an amount of an id from the caller to a receiver.
    /// @param receiver The address of the receiver.
    /// @param id The id of the token.
    /// @param amount The amount of the token.
    function transfer(address receiver, uint256 id, uint256 amount) public returns (bool) {
        if (balanceOf[msg.sender][id] < amount) revert InsufficientBalance(msg.sender, id);
        balanceOf[msg.sender][id] -= amount;
        balanceOf[receiver][id] += amount;
        emit Transfer(msg.sender, msg.sender, receiver, id, amount);
        return true;
    }

    /// @notice Transfers an amount of an id from a sender to a receiver.
    /// @param sender The address of the sender.
    /// @param receiver The address of the receiver.
    /// @param id The id of the token.
    /// @param amount The amount of the token.
    function transferFrom(address sender, address receiver, uint256 id, uint256 amount) public returns (bool) {
        if (sender != msg.sender && !isOperator[sender][msg.sender]) {
            uint256 senderAllowance = allowance[sender][msg.sender][id];
            if (senderAllowance < amount) revert InsufficientPermission(msg.sender, id);
            if (senderAllowance != type(uint256).max) {
                allowance[sender][msg.sender][id] = senderAllowance - amount;
            }
        }
        if (balanceOf[sender][id] < amount) revert InsufficientBalance(sender, id);
        balanceOf[sender][id] -= amount;
        balanceOf[receiver][id] += amount;
        emit Transfer(msg.sender, sender, receiver, id, amount);
        return true;
    }

    /// @notice Approves an amount of an id to a spender.
    /// @param spender The address of the spender.
    /// @param id The id of the token.
    /// @param amount The amount of the token.
    function approve(address spender, uint256 id, uint256 amount) public returns (bool) {
        allowance[msg.sender][spender][id] = amount;
        emit Approval(msg.sender, spender, id, amount);
        return true;
    }


    /// @notice Sets or removes a spender as an operator for the caller.
    /// @param spender The address of the spender.
    /// @param approved The approval status.
    function setOperator(address spender, bool approved) public returns (bool) {
        isOperator[msg.sender][spender] = approved;
        emit OperatorSet(msg.sender, spender, approved);
        return true;
    }

    /// @notice Checks if a contract implements an interface.
    /// @param interfaceId The interface identifier, as specified in ERC-165.
    /// @return supported True if the contract implements `interfaceId`.
    function supportsInterface(bytes4 interfaceId) public pure returns (bool supported) {
        return interfaceId == 0x0f632fb3 || interfaceId == 0x01ffc9a7;
    }

    function _mint(address receiver, uint256 id, uint256 amount) internal {
      // WARNING: important safety checks should precede calls to this method.
      balanceOf[receiver][id] += amount;
      emit Transfer(msg.sender, address(0), receiver, id, amount);
    }

    function _burn(address sender, uint256 id, uint256 amount) internal {
      // WARNING: important safety checks should precede calls to this method.
      balanceOf[sender][id] -= amount;
      emit Transfer(msg.sender, sender, address(0), id, amount);
    }
}
```

## Security Considerations

### Approvals and Operators

The specification includes two token transfer permission systems, the "allowance" and "operator"
models. There are two security considerations in regards to delegating permission to transfer.

The first consideration is consistent with all delegated permission models. Any account with an allowance may transfer the full allowance for any reason at any time until the allowance is revoked. Any account with operator permissions may transfer any amount of any token id on behalf of the owner until the operator permission is revoked.

The second consideration is unique to systems with both delegated permission models. If an account has both operator permissions and an insufficient allowance for a given transfer, performing the allowance check before the operator check would result in a revert while performing the operator check before the allowance check would not. The specification intentionally leaves this unconstrained for cases where implementors may track allowances despite the operator status. Nonetheless, this is a notable consideration.

```solidity
contract ERC6909OperatorPrecedence {
  // -- snip --

  function transferFrom(address sender, address receiver, uint256 id, uint256 amount) public {
    // check if `isOperator` first
    if (msg.sender != sender && !isOperator[sender][msg.sender]) {
      require(allowance[sender][msg.sender][id] >= amount, "insufficient allowance");
      allowance[sender][msg.sender][id] -= amount;
    }
  
    // -- snip --
  }
}

contract ERC6909AllowancePrecedence {
  // -- snip --

  function transferFrom(address sender, address receiver, uint256 id, uint256 amount) public {
    // check if allowance is sufficient first
    if (msg.sender != sender && allowance[sender][msg.sender][id] < amount) {
      require(isOperator[sender][msg.sender], "insufficient allowance");
    }

    // ERROR: when allowance is insufficient, this panics due to arithmetic underflow, regardless of
    // whether the caller has operator permissions.
    allowance[sender][msg.sender][id] -= amount;

    // -- snip
  }
}
```

## Copyright

Copyright and related rights waived via [CC0](../LICENSE.md).<|MERGE_RESOLUTION|>--- conflicted
+++ resolved
@@ -4,12 +4,7 @@
 description: A minimal specification for managing multiple tokens by their id in a single contract.
 author: JT Riley (@jtriley2p), Dillon (@d1ll0n), Sara (@snreynolds), Vectorized (@Vectorized), Neodaoist (@neodaoist)
 discussions-to: https://ethereum-magicians.org/t/erc-6909-multi-token-standard/13891
-<<<<<<< HEAD
-status: Last Call
-last-call-deadline: 2025-09-11
-=======
 status: Final
->>>>>>> 447dbed6
 type: Standards Track
 category: ERC
 created: 2023-04-19
