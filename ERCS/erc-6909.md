---
eip: 6909
title: Minimal Multi-Token Interface
description: A minimal specification for managing multiple tokens by their id in a single contract.
author: JT Riley (@jtriley-eth), Dillon (@d1ll0n), Sara (@snreynolds), Vectorized (@Vectorized), Neodaoist (@neodaoist)
discussions-to: https://ethereum-magicians.org/t/eip-6909-multi-token-standard/13891
status: Draft
type: Standards Track
category: ERC
created: 2023-04-19
requires: 165
---

## Abstract

The following specifies a multi-token contract as a simplified alternative to the [ERC-1155](./eip-1155.md) Multi-Token Standard. In contrast to ERC-1155, callbacks and batching have been removed from the interface and the permission system is a hybrid operator-approval scheme for granular and scalable permissions. Functionally, the interface has been reduced to the bare minimum required to manage multiple tokens under the same contract.

## Motivation

The ERC-1155 standard includes unnecessary features such as requiring recipient accounts with code to implement callbacks returning specific values and batch-calls in the specification. In addition, the single operator permission scheme grants unlimited allowance on every token ID in the contract. Backwards compatibility is deliberately removed only where necessary. Additional features such as batch calls, increase and decrease allowance methods, and other user experience improvements are deliberately omitted in the specification to minimize the required external interface.

According to ERC-1155, callbacks are required for each transfer and batch transfer to contract accounts. This requires potentially unnecessary external calls to the recipient when the recipient account is a contract account. While this behavior may be desirable in some cases, there is no option to opt-out of this behavior, as is the case for [ERC-721](./eip-721.md) having both `transferFrom` and `safeTransferFrom`. In addition to runtime performance of the token contract itself, it also impacts the runtime performance and codesize of recipient contract accounts, requiring multiple callback functions and return values to receive the tokens.

Batching transfers, while useful, are excluded from this standard to allow for opinionated batch transfer operations on different implementations. For example, a different ABI encoding may provide different benefits in different environments such as calldata size optimization for rollups with calldata storage commitments or runtime performance for environments with expensive gas fees.

A hybrid allowance-operator permission scheme enables granular yet scalable controls on token approvals. Allowances enable an external account to transfer tokens of a single token ID on a user's behalf w by their ID while operators are granted full transfer permission for all token IDs for the user.

## Specification

The key words "MUST", "MUST NOT", "REQUIRED", "SHALL", "SHALL NOT", "SHOULD", "SHOULD NOT", "RECOMMENDED", "NOT RECOMMENDED", "MAY", and "OPTIONAL" in this document are to be interpreted as described in RFC 2119 and RFC 8174.

### Definitions

- infinite: The maximum value for a uint256 (`2 ** 256 - 1`).
- caller: The caller of the current context (`msg.sender`).
- spender: An account that transfers tokens on behalf of another account.
- operator: An account that has unlimited transfer permissions on all token ids for another account.
- mint: The creation of an amount of tokens. This MAY happen in a mint method or as a transfer from the zero address.
- burn: The removal an amount of tokens. This MAY happen in a burn method or as a transfer to the zero address.

### Methods

#### `balanceOf`

The total `amount` of a token `id` that an `owner` owns.

```yaml
- name: balanceOf
  type: function
  stateMutability: view

  inputs:
    - name: owner
      type: address
    - name: id
      type: uint256

  outputs:
    - name: amount
      type: uint256
```

#### `allowance`

The total `amount` of a token id that a spender is permitted to transfer on behalf of an owner.

```yaml
- name: allowance
  type: function
  stateMutability: view

  inputs:
    - name: owner
      type: address
    - name: spender
      type: address
    - name: id
      type: uint256

  outputs:
    - name: amount
      type: uint256
```

#### `isOperator`

Returns `true` if the `spender` is approved as an operator for an `owner`.

```yaml
- name: isOperator
  type: function
  stateMutability: view

  inputs:
    - name: owner
      type: address
    - name: spender
      type: address

  outputs:
    - name: status
      type: bool
```

#### `transfer`

Transfers an `amount` of a token `id` from the caller to the `receiver`.

MUST revert when the caller's balance for the token `id` is insufficient.

MUST log the `Transfer` event.

MUST return True.

```yaml
- name: transfer
  type: function
  stateMutability: nonpayable

  inputs:
    - name: receiver
      type: address
    - name: id
      type: uint256
    - name: amount
      type: uint256

  outputs:
    - name: success
      type: bool
```

#### `transferFrom`

Transfers an `amount` of a token `id` from a `sender` to a `receiver` by the caller.

MUST revert when the caller is not an operator for the `sender` and the caller's allowance for the token `id` for the `sender` is insufficient.

MUST revert when the `sender`'s balance for the token id is insufficient.

MUST log the `Transfer` event.

MUST decrease the caller's `allowance` by the same `amount` of the `sender`'s balance decrease if the caller is not an operator for the `sender` and the caller's `allowance` is not infinite.

SHOULD NOT decrease the caller's `allowance` for the token `id` for the `sender` if the `allowance` is infinite.

SHOULD NOT decrease the caller's `allowance` for the token `id` for the `sender` if the caller is an operator.

MUST return True.

```yaml
- name: transferFrom
  type: function
  stateMutability: nonpayable

  inputs:
    - name: sender
      type: address
    - name: receiver
      type: address
    - name: id
      type: uint256
    - name: amount
      type: uint256

  outputs:
    - name: success
      type: bool
```

#### `approve`

Approves an `amount` of a token `id` that a `spender` is permitted to transfer on behalf of the caller.

MUST set the `allowance` of the `spender` of the token `id` for the caller to the `amount`.

MUST log the `Approval` event.

MUST return True.

```yaml
- name: approve
  type: function
  stateMutability: nonpayable

  inputs:
    - name: spender
      type: address
    - name: id
      type: uint256
    - name: amount
      type: uint256

  outputs:
    - name: success
      type: bool
```

#### `setOperator`

Grants or revokes unlimited transfer permissions for a `spender` for any token `id` on behalf of the caller.

MUST set the operator status to the `approved` value.

MUST log the `OperatorSet` event.

MUST return True.

```yaml
- name: setOperator
  type: function
  stateMutability: nonpayable

  inputs:
    - name: spender
      type: address
    - name: approved
      type: bool

  outputs:
    - name: success
      type: bool
```

### Events

#### `Transfer`

The `caller` initiates a transfer of an `amount` of a token `id` from a `sender` to a `receiver`.

MUST be logged when an `amount` of a token `id` is transferred from one account to another.

MUST be logged with the `sender` address as the zero address when an `amount` of a token `id` is minted.

MUST be logged with the `receiver` address as the zero address when an `amount` of a token `id` is burned.

```yaml
- name: Transfer
  type: event

  inputs:
    - name: caller
      indexed: false
      type: address
    - name: sender
      indexed: true
      type: address
    - name: receiver
      indexed: true
      type: address
    - name: id
      indexed: true
      type: uint256
    - name: amount
      indexed: false
      type: uint256
```

#### `OperatorSet`

The `owner` has set the `approved` status to a `spender`.

MUST be logged when the operator status is set.

MAY be logged when the operator status is set to the same status it was before the current call.

```yaml
- name: OperatorSet
  type: event

  inputs:
    - name: owner
      indexed: true
      type: address
    - name: spender
      indexed: true
      type: address
    - name: approved
      indexed: false
      type: bool
```

#### `Approval`

The `owner` has approved a `spender` to transfer an `amount` of a token `id` to be transferred on the owner's behalf.

MUST be logged when the `allowance` is set by an `owner`.

```yaml
- name: Approval
  type: event

  inputs:
    - name: owner
      indexed: true
      type: address
    - name: spender
      indexed: true
      type: address
    - name: id
      indexed: true
      type: uint256
    - name: amount
      indexed: false
      type: uint256
```

### Interface ID

The interface ID is `0x0f632fb3`.

### Metadata Extension

#### Methods

##### name

The `name` of the contract.

```yaml
- name: name
  type: function
  stateMutability: view

  inputs:
    - name: id
      type: uint256

  outputs:
    - name: name
      type: string
```

##### symbol

The ticker `symbol` of the contract.

```yaml
- name: symbol
  type: function
  stateMutability: view

  inputs:
    - name: id
      type: uint256

  outputs:
    - name: symbol
      type: string
```

##### decimals

The `amount` of decimals for a token `id`.

```yaml
- name: decimals
  type: function
  stateMutability: view

  inputs:
    - name: id
      type: uint256

  outputs:
  - name: amount
    type: uint8
```

### Content URI Extension

#### Methods

##### contractURI

The `URI` for a token `id`.

```yaml
- name: contractURI
  type: function
  stateMutability: view

  inputs: []

  outputs:
    - name: uri
      type: string
```

##### tokenURI

The `URI` for a token `id`.

MAY revert if the token `id` does not exist.

MUST replace occurrences of `{id}` in the returned URI string by the client.

```yaml
- name: tokenURI
  type: function
  stateMutability: view

  inputs:
    - name: id
      type: uint256

  outputs:
    - name: uri
      type: string
```

#### Metadata Structure

##### Contract URI

JSON Schema:

```json
{
  "title": "Contract Metadata",
  "type": "object",
  "properties": {
    "name": {
      "type": "string",
      "description": "The name of the contract."
    },
    "description": {
      "type": "string",
      "description": "The description of the contract."
    },
    "image_url": {
      "type": "string",
      "format": "uri",
      "description": "The URL of the image representing the contract."
    },
    "banner_image_url": {
      "type": "string",
      "format": "uri",
      "description": "The URL of the banner image of the contract."
    },
    "external_link": {
      "type": "string",
      "format": "uri",
      "description": "The external link of the contract."
    },
    "editors": {
      "type": "array",
      "items": {
        "type": "string",
        "description": "An Ethereum address representing an authorized editor of the contract."
      },
      "description": "An array of Ethereum addresses representing editors (authorized editors) of the contract."
<<<<<<< HEAD
    },
    "animation_url": {
      "type": "string",
      "description": "An animation URL for the contract."
=======
>>>>>>> 14a4ca31
    }
  },
  "required": ["name"]
}
```

JSON Example (Minimal):

```json
{
  "name": "Example Contract Name",
}
```

##### Token URI

MUST replace occurrences of `{id}` in the returned URI string by the client.

JSON Schema:

```json
{
  "title": "Asset Metadata",
  "type": "object",
  "properties": {
    "name": {
      "type": "string",
      "description": "Identifies the token"
    },
    "description": {
      "type": "string",
      "description": "Describes the token"
    },
    "image": {
      "type": "string",
      "description": "A URI pointing to an image resource."
    },
    "animation_url": {
      "type": "string",
      "description": "An animation URL for the token."
    }
  },
  "required": ["name", "description", "image"]
}
```

JSON Example (Minimal):

```json
{
  "name": "Example Token Name",
  "description": "Example Token Description",
  "image": "exampleurl/{id}"
}
```

### Token Supply Extension

#### Methods

##### totalSupply

The `totalSupply` for a token `id`.

```yaml
- name: totalSupply
  type: function
  stateMutability: view

  inputs:
    - name: id
      type: uint256

  outputs:
    - name: supply
      type: uint256
```

## Rationale

### Granular Approvals

While the "operator model" from the ERC-1155 standard allows an account to set another account as an operator, giving full permissions to transfer any amount of any token id on behalf of the owner, this may not always be the desired permission scheme. The "allowance model" from [ERC-20](./eip-20.md) allows an account to set an explicit amount of the token that another account can spend on the owner's behalf. This standard requires both be implemented, with the only modification being to the "allowance model" where the token id must be specified as well. This allows an account to grant specific approvals to specific token ids, infinite approvals to specific token ids, or infinite approvals to all token ids. If an account is set as an operator, the allowance SHOULD NOT be decreased when tokens are transferred on behalf of the owner.

### Removal of Batching

While batching operations is useful, its place should not be in the standard itself, but rather on a case-by-case basis. This allows for different tradeoffs to be made in terms of calldata layout, which may be especially useful for specific applications such as roll-ups that commit calldata to global storage.

### Removal of Required Callbacks

Callbacks MAY be used within a multi-token compliant contract, but it is not required. This allows for more gas efficient methods by reducing external calls and additional checks.

### Removal of "Safe" Naming

The `safeTransfer` and `safeTransferFrom` naming conventions are misleading, especially in the context of the ERC-1155 and ERC-721 standards, as they require external calls to receiver accounts with code, passing the execution flow to an arbitrary contract, provided the receiver contract returns a specific value. The combination of removing mandatory callbacks and removing the word "safe" from all method names improves the safety of the control flow by default.

## Backwards Compatibility

This is not backwards compatible with ERC-1155 as some methods are removed. However, wrappers can be implemented for the ERC-20, ERC-721, and ERC-1155 standards.

## Reference Implementation

```solidity
// SPDX-License-Identifier: CC0-1.0
pragma solidity 0.8.19;

/// @title ERC6909 Multi-Token Reference Implementation
/// @author jtriley.eth
contract ERC6909 {
    /// @dev Thrown when owner balance for id is insufficient.
    /// @param owner The address of the owner.
    /// @param id The id of the token.
    error InsufficientBalance(address owner, uint256 id);

    /// @dev Thrown when spender allowance for id is insufficient.
    /// @param spender The address of the spender.
    /// @param id The id of the token.
    error InsufficientPermission(address spender, uint256 id);

    /// @notice The event emitted when a transfer occurs.
    /// @param sender The address of the sender.
    /// @param receiver The address of the receiver.
    /// @param id The id of the token.
    /// @param amount The amount of the token.
    event Transfer(address caller, address indexed sender, address indexed receiver, uint256 indexed id, uint256 amount);

    /// @notice The event emitted when an operator is set.
    /// @param owner The address of the owner.
    /// @param spender The address of the spender.
    /// @param approved The approval status.
    event OperatorSet(address indexed owner, address indexed spender, bool approved);

    /// @notice The event emitted when an approval occurs.
    /// @param owner The address of the owner.
    /// @param spender The address of the spender.
    /// @param id The id of the token.
    /// @param amount The amount of the token.
    event Approval(address indexed owner, address indexed spender, uint256 indexed id, uint256 amount);

    /// @notice Owner balance of an id.
    mapping(address owner => mapping(uint256 id => uint256 amount)) public balanceOf;

    /// @notice Spender allowance of an id.
    mapping(address owner => mapping(address spender => mapping(uint256 id => uint256 amount))) public allowance;

    /// @notice Checks if a spender is approved by an owner as an operator.
    mapping(address owner => mapping(address spender => bool)) public isOperator;

    /// @notice Transfers an amount of an id from the caller to a receiver.
    /// @param receiver The address of the receiver.
    /// @param id The id of the token.
    /// @param amount The amount of the token.
    function transfer(address receiver, uint256 id, uint256 amount) public returns (bool) {
        if (balanceOf[msg.sender][id] < amount) revert InsufficientBalance(msg.sender, id);
        balanceOf[msg.sender][id] -= amount;
        balanceOf[receiver][id] += amount;
        emit Transfer(msg.sender, msg.sender, receiver, id, amount);
        return true;
    }

    /// @notice Transfers an amount of an id from a sender to a receiver.
    /// @param sender The address of the sender.
    /// @param receiver The address of the receiver.
    /// @param id The id of the token.
    /// @param amount The amount of the token.
    function transferFrom(address sender, address receiver, uint256 id, uint256 amount) public returns (bool) {
        if (sender != msg.sender && !isOperator[sender][msg.sender]) {
            uint256 senderAllowance = allowance[sender][msg.sender][id];
            if (senderAllowance < amount) revert InsufficientPermission(msg.sender, id);
            if (senderAllowance != type(uint256).max) {
                allowance[sender][msg.sender][id] = senderAllowance - amount;
            }
        }
        if (balanceOf[sender][id] < amount) revert InsufficientBalance(sender, id);
        balanceOf[sender][id] -= amount;
        balanceOf[receiver][id] += amount;
        emit Transfer(msg.sender, sender, receiver, id, amount);
        return true;
    }

    /// @notice Approves an amount of an id to a spender.
    /// @param spender The address of the spender.
    /// @param id The id of the token.
    /// @param amount The amount of the token.
    function approve(address spender, uint256 id, uint256 amount) public returns (bool) {
        allowance[msg.sender][spender][id] = amount;
        emit Approval(msg.sender, spender, id, amount);
        return true;
    }


    /// @notice Sets or removes a spender as an operator for the caller.
    /// @param spender The address of the spender.
    /// @param approved The approval status.
    function setOperator(address spender, bool approved) public returns (bool) {
        isOperator[msg.sender][spender] = approved;
        emit OperatorSet(msg.sender, spender, approved);
        return true;
    }

    /// @notice Checks if a contract implements an interface.
    /// @param interfaceId The interface identifier, as specified in ERC-165.
    /// @return supported True if the contract implements `interfaceId`.
    function supportsInterface(bytes4 interfaceId) public pure returns (bool supported) {
        return interfaceId == 0x0f632fb3 || interfaceId == 0x01ffc9a7;
    }

    function _mint(address receiver, uint256 id, uint256 amount) internal {
      // WARNING: important safety checks should precede calls to this method.
      balanceOf[receiver][id] += amount;
      emit Transfer(msg.sender, address(0), receiver, id, amount);
    }

    function _burn(address sender, uint256 id, uint256 amount) internal {
      // WARNING: important safety checks should precede calls to this method.
      balanceOf[sender][id] -= amount;
      emit Transfer(msg.sender, sender, address(0), id, amount);
    }
}
```

## Security Considerations

### Approvals and Operators

The specification includes two token transfer permission systems, the "allowance" and "operator"
models. There are two security considerations in regards to delegating permission to transfer.

The first consideration is consistent with all delegated permission models. Any account with an allowance may transfer the full allowance for any reason at any time until the allowance is revoked. Any account with operator permissions may transfer any amount of any token id on behalf of the owner until the operator permission is revoked.

The second consideration is unique to systems with both delegated permission models. In accordance with the `transferFrom` method, spenders with operator permission are not subject to allowance restrictions, spenders with infinite approvals SHOULD NOT have their allowance deducted on delegated transfers, but spenders with non-infinite approvals MUST have their balance deducted on delegated transfers. A spender with both operator permission and a non-infinite approval may introduce functional ambiguity. If the operator permission takes precedence, that is, the allowance is never deducted when a spender has operator permissions, there is no ambiguity. However, in the event the allowance takes precedence over the operator permissions, an additional branch may be necessary to ensure an allowance underflow does not occur. The following is an example of such an issue.

```solidity
contract ERC6909OperatorPrecedence {
  // -- snip --

  function transferFrom(address sender, address receiver, uint256 id, uint256 amount) public {
    // check if `isOperator` first
    if (msg.sender != sender && !isOperator[sender][msg.sender]) {
      require(allowance[sender][msg.sender][id] >= amount, "insufficient allowance");
      allowance[sender][msg.sender][id] -= amount;
    }
  
    // -- snip --
  }
}

contract ERC6909AllowancePrecedence {
  // -- snip --

  function transferFrom(address sender, address receiver, uint256 id, uint256 amount) public {
    // check if allowance is sufficient first
    if (msg.sender != sender && allowance[sender][msg.sender][id] < amount) {
      require(isOperator[sender][msg.sender], "insufficient allowance");
    }

    // ERROR: when allowance is insufficient, this panics due to arithmetic underflow, regardless of
    // whether the caller has operator permissions.
    allowance[sender][msg.sender][id] -= amount;

    // -- snip
  }
}
```

## Copyright

Copyright and related rights waived via [CC0](../LICENSE.md).<|MERGE_RESOLUTION|>--- conflicted
+++ resolved
@@ -450,13 +450,6 @@
         "description": "An Ethereum address representing an authorized editor of the contract."
       },
       "description": "An array of Ethereum addresses representing editors (authorized editors) of the contract."
-<<<<<<< HEAD
-    },
-    "animation_url": {
-      "type": "string",
-      "description": "An animation URL for the contract."
-=======
->>>>>>> 14a4ca31
     }
   },
   "required": ["name"]
