--- conflicted
+++ resolved
@@ -119,11 +119,7 @@
     /// @notice Error reverted when a transfer is attempted from `user` with a `tokenId` which has been previously frozen.
     /// @param user The address holding the tokens.
     /// @param tokenId The ID of the token being frozen. 
-<<<<<<< HEAD
-    error ERC7943InsufficientUnfrozenBalance(address user, uint256 tokenId);
-=======
     error ERC7943FrozenTokenId(address user, uint256 tokenId);
->>>>>>> 041efccf
 
     /// @notice Takes `tokenId` from one address and transfers it to another.
     /// @dev Requires specific authorization. Used for regulatory compliance or recovery scenarios.
@@ -232,11 +228,7 @@
 
 - MUST NOT revert. 
 - MUST NOT change the storage of the contract. 
-<<<<<<< HEAD
-- MAY depend on context (e.g., current timestamp, block number).
-=======
 - MAY depend on context (e.g., current timestamp, block number or `msg.sender`).
->>>>>>> 041efccf
 - The `canTransfer` MUST validate that the `amount` being transferred doesn't exceed the unfrozen amount (which is the difference between the current balance and the frozen balance). Additionally it SHOULD perform an `isUserAllowed` check on the `from` and `to` parameters. An important documentation note is that [ERC-3643](./eip-3643.md) doesn't perform an `isUserAllowed` check within `canTransfer` as optionally suggested.
 - `canTransfer` should return false if the contract is paused.
 
@@ -277,11 +269,7 @@
 
 The `ERC7943NotAllowedUser` error CAN be used as a general revert mechanism whenever internal calls to `isUserAllowed` return false. It MAY NOT be used or MAY be replaced by more specific errors depending on the custom checks performed inside those calls.
 
-<<<<<<< HEAD
-In general, the standard prioritizes error specificity, meaning that specific errors such as `ERC7943InsufficientUnfrozenBalance` SHOULD be thrown when applicable. The `ERC7943InsufficientUnfrozenBalance` error SHOULD be triggered when a transfer is attempted from `user` with an `amount` or `tokenId` less than or equal to its balance, but greater than its unfrozen balance. If the amount is greater than the whole balance, unrelated from the frozen amount, more specific errors from the base standard SHOULD be used instead.
-=======
 In general, the standard prioritizes error specificity, meaning that specific errors such as `ERC7943InsufficientUnfrozenBalance`/`ERC7943FrozenTokenId` SHOULD be thrown when applicable. The `ERC7943InsufficientUnfrozenBalance`/`ERC7943FrozenTokenId` error SHOULD be triggered when a transfer is attempted from `user` with an `amount` less than or equal to its balance, but greater than its unfrozen balance or with a `tokenId` which is currently frozen. If the `amount` is greater than the whole balance or the `tokenId` is not owned by the `user`, unrelated from the frozen amount, more specific errors from the base standard SHOULD be used instead.
->>>>>>> 041efccf
 
 ## Rationale
 
@@ -495,11 +483,7 @@
 
         if (from != address(0) && to != address(0)) { // Transfer
             _validateCorrectOwner(from, tokenId);
-<<<<<<< HEAD
-            require(!_frozenTokens[from][tokenId], ERC7943InsufficientUnfrozenBalance(from, tokenId));
-=======
             require(!_frozenTokens[from][tokenId], ERC7943FrozenTokenId(from, tokenId));
->>>>>>> 041efccf
             require(canTransfer(from, to, tokenId), "ERC7943: transfer not allowed");
         } else if (from == address(0)) { // Mint
             require(isUserAllowed(to), ERC7943NotAllowedUser(to));
