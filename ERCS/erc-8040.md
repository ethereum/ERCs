--- conflicted
+++ resolved
@@ -1,23 +1,17 @@
 ---
 eip: 8040
 title: ESG Tokenization Protocol
-<<<<<<< HEAD
 description: AI-native ESG asset tokenization with lifecycle integrity, attestations, audit trail, and PQC readiness.
 author: Leandro Lemos <leandro@agronet.io>
-=======
 description: ESG-compliant, AI-native asset tokenization with quantum auditability and lifecycle integrity.
 author: Leandro Lemos (@agronetlabs) <leandro@agronet.io>
->>>>>>> 93453ce4
 discussions-to: https://ethereum-magicians.org/t/erc-8040-esg-tokenization-protocol/25846
 status: Draft
 type: Standards Track
 category: ERC
 created: 2025-09-06
 requires: 20, 721, 1155
-<<<<<<< HEAD
-=======
 license: CC0-1.0
->>>>>>> 93453ce4
 ---
 
 ## Abstract
@@ -117,7 +111,6 @@
 }
 ```
 
-<<<<<<< HEAD
 ## Mapping & Compatibility
 
 - [**ERC-20**](./eip-20.md): Each unit represents a standardized fraction (e.g., 1e18 = 1 tCO2e).
@@ -136,14 +129,18 @@
 ### AI-Compliance Definition
 
 **AI-Compliance = AI-Governed DAO**
-
-Governance is executed through an AI-Governed DAO rather than discretionary human oversight. This establishes a deterministic, audit-ready compliance mechanism across all jurisdictions.
-
-### Technical Rationale
-
-- `atfDigest` and `buildDigest` unite off-chain audit with on-chain proof
-- Protocol is extensible via optional interfaces to prevent hard-forks
-- Zero-trust validation ensures all attestations are timestamped and verifiable
+### Mapping & Compatibility
+
+- **[ERC-20](./eip-20.md)**: Each unit represents a standardized fraction (e.g., 1e18 = 1 tCO2e).
+- **[ERC-721](./eip-721.md)**: Single credit with unique esgURI and immutable metadata.
+- **[ERC-1155](./eip-1155.md)**: Homogeneous batch with common URI, metadata, and fungible amounts.
+
+## Rationale
+
+- Deterministic flows: Lifecycle follows strict state transitions (issued → audited → retired).
+- Immutable metadata: SHA3-512 digest ensures tamper-proof records.
+- Machine-verifiable audit trails: ATF-AI validates compliance deterministically.
+- Post-quantum readiness: Hash functions support quantum-resistant cryptography.
 
 # Backwards Compatibility
 This standard does not break [**ERC-20**](./erc-20.md), [**ERC-721**](./erc-721.md), and [**ERC-1155**](./erc-1155.md) compatibility.
@@ -186,22 +183,9 @@
 **Timestamp**: 2025-09-06T08:21:00 PDT
 
 # Changelog
-=======
-### Mapping & Compatibility
-
-- **[ERC-20](./eip-20.md)**: Each unit represents a standardized fraction (e.g., 1e18 = 1 tCO2e).
-- **[ERC-721](./eip-721.md)**: Single credit with unique esgURI and immutable metadata.
-- **[ERC-1155](./eip-1155.md)**: Homogeneous batch with common URI, metadata, and fungible amounts.
-
-## Rationale
->>>>>>> 93453ce4
-
-- Deterministic flows: Lifecycle follows strict state transitions (issued → audited → retired).
-- Immutable metadata: SHA3-512 digest ensures tamper-proof records.
-- Machine-verifiable audit trails: ATF-AI validates compliance deterministically.
-- Post-quantum readiness: Hash functions support quantum-resistant cryptography.
-
-<<<<<<< HEAD
+
+All changes to this protocol are treated as compliance-grade events. Each entry is timestamped and hashed for public auditability.
+
 **Added**
 - Initial publication of ERC-8040 ESG Tokenization Protocol
 - Lifecycle methods: `mintESGToken`, `auditESGToken`, `retireESGToken`
@@ -228,7 +212,6 @@
 
 ## Copyright
 Copyright and related rights waived via [CC0](../LICENSE.md).
-=======
 ## Security Considerations
 
 1. Metadata immutability: All metadata fields MUST be cryptographically sealed after minting.
@@ -241,5 +224,4 @@
 
 ## Copyright
 
-Copyright and related rights waived via CC0-1.0.
->>>>>>> 93453ce4
+Copyright and related rights waived via CC0-1.0.