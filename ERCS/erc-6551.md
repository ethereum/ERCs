--- conflicted
+++ resolved
@@ -55,11 +55,7 @@
 - `createAccount` - creates the token bound account for an NFT given an `implementation` address
 - `account` - computes the token bound account address for an NFT given an `implementation` address
 
-<<<<<<< HEAD
-The registry SHALL deploy each token bound account as an [ERC-1167](./erc-1167.md) minimal proxy with immutable constant data appended to the bytecode.
-=======
 The registry is permissionless, immutable, and has no owner. The complete source code for the registry can be found in the [Registry Implementation](#registry-implementation) section. The registry MUST be deployed at address `0x000000006551c19487814612e58FE06813775758` using Nick's Factory (`0x4e59b44847b379578588920cA78FbF26c0B4956C`) with salt `0x0000000000000000000000000000000000000000fd8eb4e1dca713016c518e31`.
->>>>>>> f8fd6add
 
 The registry can be deployed to any EVM-compatible chain using the following transaction:
 
@@ -95,13 +91,7 @@
 
 The registry MUST deploy all token bound accounts using the `create2` opcode so that each account address is deterministic. Each token bound account address SHALL be derived from the unique combination of its implementation address, token contract address, token ID, chain ID, and salt.
 
-<<<<<<< HEAD
-The registry SHALL deploy all token bound accounts using the `create2` opcode so that each account address is deterministic. Each token bound account address SHALL be derived from the unique combination of its implementation address, token contract address, token ID, [EIP-155](https://eips.ethereum.org/EIPS/eip-155) chain ID, and salt.
-
-The registry SHALL implement the following interface:
-=======
 The registry MUST implement the following interface:
->>>>>>> f8fd6add
 
 ```solidity
 interface IERC6551Registry {
