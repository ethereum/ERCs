--- conflicted
+++ resolved
@@ -684,12 +684,6 @@
 **Return Values:**
 
 * **preVerificationGas** gas overhead of this UserOperation
-<<<<<<< HEAD
-* **verificationGasLimit** actual gas used by the validation of this UserOperation
-* **callGasLimit** value used by inner account execution
-* **paymasterVerificationGasLimit** value used for paymaster verification (if paymaster exists in the UserOperation)
-* **paymasterPostOpGasLimit** value used for paymaster post-op execution (if paymaster exists in the UserOperation)
-=======
 * **verificationGasLimit** estimation of gas limit required by the validation of this UserOperation
 * **paymasterVerificationGasLimit** estimation of gas limit required by the paymaster verification, if the
   UserOperation defines a Paymaster address
@@ -697,7 +691,6 @@
 
 **Note:** actual `postOpGasLimit` cannot be reliably estimated. Paymasters should provide this value to account,
   and require that specific value on-chain.
->>>>>>> 614b1788
 
 ##### Error Codes:
 
