---
eip: 4337
title: Account Abstraction Using Alt Mempool
description: An account abstraction proposal which completely avoids consensus-layer protocol changes, instead relying on higher-layer infrastructure.
author: Vitalik Buterin (@vbuterin), Yoav Weiss (@yoavw), Dror Tirosh (@drortirosh), Shahaf Nacson (@shahafn), Alex Forshtat (@forshtat), Kristof Gazso (@kristofgazso), Tjaden Hess (@tjade273)
discussions-to: https://ethereum-magicians.org/t/erc-4337-account-abstraction-via-entry-point-contract-specification/7160
status: Draft
type: Standards Track
category: ERC
created: 2021-09-29
requires: 7562
---

## Abstract

An account abstraction proposal which completely avoids the need for consensus-layer protocol changes. Instead of adding new protocol features and changing the bottom-layer transaction type, this proposal instead introduces a higher-layer pseudo-transaction object called a `UserOperation`. Users send `UserOperation` objects into a separate mempool. A special class of actor called bundlers package up a set of these objects into a transaction making a `handleOps` call to a special contract, and that transaction then gets included in a block.

## Motivation

See also `https://ethereum-magicians.org/t/implementing-account-abstraction-as-part-of-eth1-x/4020` and the links therein for historical work and motivation, and [EIP-2938](./eip-2938.md) for a consensus layer proposal for implementing the same goal.

This proposal takes a different approach, avoiding any adjustments to the consensus layer. It seeks to achieve the following goals:

* **Achieve the key goal of account abstraction**: allow users to use smart contract wallets containing arbitrary verification logic instead of EOAs as their primary account. Completely remove any need at all for users to also have EOAs (as status quo SC wallets and [EIP-3074](./eip-3074.md) both require)
* **Decentralization**
    * Allow any bundler (think: block builder) to participate in the process of including account-abstracted user operations
    * Work with all activity happening over a public mempool; users do not need to know the direct communication addresses (eg. IP, onion) of any specific actors
    * Avoid trust assumptions on bundlers
* **Do not require any Ethereum consensus changes**: Ethereum consensus layer development is focusing on the merge and later on scalability-oriented features, and there may not be any opportunity for further protocol changes for a long time. Hence, to increase the chance of faster adoption, this proposal avoids Ethereum consensus changes.
* **Try to support other use cases**
    * Privacy-preserving applications
    * Atomic multi-operations (similar goal to [EIP-3074])
    * Pay tx fees with [ERC-20](./eip-20.md) tokens, allow developers to pay fees for their users, and [EIP-3074]-like **sponsored transaction** use cases more generally

## Specification

### Definitions

* **UserOperation** - a structure that describes a transaction to be sent on behalf of a user. To avoid confusion, it is not named "transaction".
  * Like a transaction, it contains "sender", "to", "calldata", "maxFeePerGas", "maxPriorityFee", "signature", "nonce"
  * unlike a transaction, it contains several other fields, described below
  * also, the "signature" field usage is not defined by the protocol, but by each account implementation
* **Sender** - the account contract sending a user operation.
* **EntryPoint** - a singleton contract to execute bundles of UserOperations. Bundlers/Clients whitelist the supported entrypoint.
* **Bundler** - a node (block builder) that can handle UserOperations,
  create a valid an EntryPoint.handleOps() transaction,
  and add it to the block while it is still valid.
  This can be achieved by a number of ways:
  * Bundler can act as a block builder itself
  * If the bundler is not a block builder, it MUST work with the block building infrastructure such as `mev-boost` or
    other kind of PBS (proposer-builder separation)
  * The `bundler` can also rely on an experimental `eth_sendRawTransactionConditional` RPC API if it is available.
* **Paymaster** - a helper contract that agrees to pay for the transaction, instead of the sender itself.

### UserOperation

To avoid Ethereum consensus changes, we do not attempt to create new transaction types for account-abstracted transactions. Instead, users package up the action they want their account to take in a struct named `UserOperation`:

| Field                           | Type      | Description                                                                    |
|---------------------------------|-----------|--------------------------------------------------------------------------------|
| `sender`                        | `address` | The account making the operation                                               |
| `nonce`                         | `uint256` | Anti-replay parameter (see "Semi-abstracted Nonce Support" )                   |
| `factory`                       | `address` | account factory, only for new accounts                                         |
| `factoryData`                   | `bytes`   | data for account factory (only if account factory exists)                      |
| `callData`                      | `bytes`   | The data to pass to the `sender` during the main execution call                |
| `callGasLimit`                  | `uint256` | The amount of gas to allocate the main execution call                          |
| `verificationGasLimit`          | `uint256` | The amount of gas to allocate for the verification step                        |
| `preVerificationGas`            | `uint256` | Extra gas to pay the bundler                                                   |
| `maxFeePerGas`                  | `uint256` | Maximum fee per gas (similar to [EIP-1559](./eip-1559.md) `max_fee_per_gas`)   |
| `maxPriorityFeePerGas`          | `uint256` | Maximum priority fee per gas (similar to EIP-1559 `max_priority_fee_per_gas`)  |
| `paymaster`                     | `address` | Address of paymaster contract, (or empty, if account pays for itself)          |
| `paymasterVerificationGasLimit` | `uint256` | The amount of gas to allocate for the paymaster validation code                |
| `paymasterPostOpGasLimit`       | `uint256` | The amount of gas to allocate for the paymaster post-operation code            |
| `paymasterData`                 | `bytes`   | Data for paymaster (only if paymaster exists)                                  |
| `signature`                     | `bytes`   | Data passed into the account to verify authorization                           |

Users send `UserOperation` objects to a dedicated user operation mempool. They are not concerned with the packed version.
A specialized class of actors called **bundlers** (either block builders running special-purpose code, or users that can relay transactions to block builders eg. through a bundle marketplace such as Flashbots that can guarantee next-block-or-never inclusion) listen in on the user operation mempool, and create **bundle transactions**. A bundle transaction packages up multiple `UserOperation` objects into a single `handleOps` call to a pre-published global **entry point contract**.

To prevent replay attacks (both cross-chain and multiple `EntryPoint` implementations), the `signature` should depend on `chainid` and the `EntryPoint` address.

### EntryPoint definition

When passed to on-chain contacts (the EntryPoint contract, and then to the account and paymaster), a packed version of the above structure is used:

| Field                | Type      | Description                                                            |
|----------------------|-----------|------------------------------------------------------------------------|
| `sender`             | `address` |                                                                        |
| `nonce`              | `uint256` |                                                                        |
| `initCode`           | `bytes`   | concatenation of factory address and factoryData (or empty)            |
| `callData`           | `bytes`   |                                                                        |
| `accountGasLimits`   | `bytes32` | concatenation of verificationGas (16 bytes) and callGas (16 bytes)     |
| `preVerificationGas` | `uint256` |                                                                        |
| `gasFees`            | `bytes32` | concatenation of maxPriorityFee (16 bytes) and maxFeePerGas (16 bytes) |
| `paymasterAndData`   | `bytes`   | concatenation of paymaster fields (or empty)                           |
| `signature`          | `bytes`   |                                                                        |


The core interface of the entry point contract is as follows:

```solidity
function handleOps(PackedUserOperation[] calldata ops, address payable beneficiary);
```

### Account Contract Interface

The core interface required for an account to have is:

```solidity
interface IAccount {
  function validateUserOp
      (PackedUserOperation calldata userOp, bytes32 userOpHash, uint256 missingAccountFunds)
      external returns (uint256 validationData);
}
```

The `userOpHash` is a hash over the userOp (except signature), entryPoint and chainId.  

The account:

* MUST validate the caller is a trusted EntryPoint
* MUST validate that the signature is a valid signature of the `userOpHash`, and
  SHOULD return SIG_VALIDATION_FAILED (and not revert) on signature mismatch. Any other error MUST revert.
* MUST pay the entryPoint (caller) at least the "missingAccountFunds" (which might be zero, in case the current account's deposit is high enough)
* The account MAY pay more than this minimum, to cover future transactions (it can always issue `withdrawTo` to retrieve it)
* The return value MUST be packed of `authorizer`, `validUntil` and `validAfter` timestamps.
<<<<<<< HEAD
  * authorizer - 0 for valid signature, 1 to mark signature failure. Otherwise, an address of an authorizer contract, as defined in [ERC-XXXX](link).
=======
  * authorizer - 0 for valid signature, 1 to mark signature failure. Otherwise, an address of an authorizer contract, as defined in [ERC-7766](./eip-7766.md).
>>>>>>> 88350ff7
  * `validUntil` is 6-byte timestamp value, or zero for "infinite". The UserOp is valid only up to this time.
  * `validAfter` is 6-byte timestamp. The UserOp is valid only after this time.

The account MAY implement the interface `IAccountExecute`

```solidity
interface IAccountExecute {
  function executeUserOp(PackedUserOperation calldata userOp, bytes32 userOpHash) external;
}
```

This method will be called by the entryPoint with the current UserOperation, instead of executing the `callData` itself on the account.

### Semi-abstracted Nonce Support

In Ethereum protocol, the sequential transaction `nonce` value is used as a replay protection method as well as to
determine the valid order of transaction being included in blocks.

It also contributes to the transaction hash uniqueness, as a transaction by the same sender with the same
nonce may not be included in the chain twice.

However, requiring a single sequential `nonce` value is limiting the senders' ability to define their custom logic
with regard to transaction ordering and replay protection.

Instead of sequential `nonce` we implement a nonce mechanism that uses a single `uint256` nonce value in the `UserOperation`,
but treats it as two values:

* 192-bit "key"
* 64-bit "sequence"

These values are represented on-chain in the `EntryPoint` contract.
We define the following method in the `EntryPoint` interface to expose these values:

```solidity
function getNonce(address sender, uint192 key) external view returns (uint256 nonce);
```

For each `key` the `sequence` is validated and incremented sequentially and monotonically by the `EntryPoint` for
each UserOperation, however a new key can be introduced with an arbitrary value at any point.

This approach maintains the guarantee of `UserOperation` hash uniqueness on-chain on the protocol level while allowing
wallets to implement any custom logic they may need operating on a 192-bit "key" field, while fitting the 32 byte word.

#### Reading and validating the nonce

When preparing the UserOp clients may make a view call to this method to determine a valid value for the `nonce` field.

Bundler's validation of a UserOp should start with `getNonce` to ensure the transaction has a valid `nonce` field.

If the bundler is willing to accept multiple UserOperations by the same sender into their mempool,
this bundler is supposed to track the `key` and `sequence` pair of the UserOperations already added in the mempool.

#### Usage examples

1. Classic sequential nonce.

   In order to require the wallet to have classic, sequential nonce, the validation function should perform:

   ```solidity
   require(userOp.nonce<type(uint64).max)
   ```

2. Ordered administrative events

   In some cases, an account may need to have an "administrative" channel of operations running in parallel to normal
   operations.

   In this case, the account may use a specific `key` when calling methods on the account itself:

   ```solidity
   bytes4 sig = bytes4(userOp.callData[0 : 4]);
   uint key = userOp.nonce >> 64;
   if (sig == ADMIN_METHODSIG) {
       require(key == ADMIN_KEY, "wrong nonce-key for admin operation");
   } else {
       require(key == 0, "wrong nonce-key for normal operation");
   }
   ```

### Required entry point contract functionality

<<<<<<< HEAD
There is one main entry point method: `handleOps`.

* `handleOps` handles userOps of accounts.
=======
The entry point method is `handleOps`, which handles an array of userOps

>>>>>>> 88350ff7
The entry point's `handleOps` function must perform the following steps (we first describe the simpler non-paymaster case). It must make two loops, the **verification loop** and the **execution loop**. In the verification loop, the `handleOps` call must perform the following steps for each `UserOperation`:

* **Create the account if it does not yet exist**, using the initcode provided in the `UserOperation`. If the account does not exist, _and_ the initcode is empty, or does not deploy a contract at the "sender" address, the call must fail.
* calculate the maximum possible fee the account needs to pay (based on validation and call gas limits, and current gas values)
* calculate the fee the account must add to its "deposit" in the EntryPoint
* **Call `validateUserOp` on the account**, passing in the `UserOperation`, its hash and the required fee. The account should verify the operation's signature, and pay the fee if the account considers the operation valid. If any `validateUserOp` call fails, `handleOps` must skip execution of at least that operation, and may revert entirely.
* Validate the account's deposit in the entryPoint is high enough to cover the max possible cost (cover the already-done verification and max execution gas)

In the execution loop, the `handleOps` call must perform the following steps for each `UserOperation`:

* **Call the account with the `UserOperation`'s calldata**. It's up to the account to choose how to parse the calldata; an expected workflow is for the account to have an `execute` function that parses the remaining calldata as a series of one or more calls that the account should make.
* If the calldata starts with the methodsig `IAccountExecute.executeUserOp`, then the EntryPoint must build a calldata by encoding `executeUserOp(userOp,userOpHash)` and call the account using that calldata.
* After the call, refund the account's deposit with the excess gas cost that was pre-charged.\
 A penalty of `10%` (`UNUSED_GAS_PENALTY_PERCENT`) is applied on the amounts of `callGasLimit` and `paymasterPostOpGasLimit` gas that remains **unused**.\
 This penalty is necessary to prevent the UserOps from reserving large parts of the gas space in the bundle but leaving it unused and preventing the bundler from including other UserOperations.
* After the execution of all calls, pay the collected fees from all UserOperations to the `beneficiary` address provided by the bundler.

![](../assets/eip-4337/bundle-seq.svg)

Before accepting a `UserOperation`, bundlers should use an RPC method to locally call the `simulateValidation` function on the entry point, to verify that the signature is correct and the operation actually pays fees; see the [Simulation section below](#simulation) for details.
A node/bundler SHOULD drop (not add to the mempool) a `UserOperation` that fails the validation

### Extension: paymasters

We extend the entry point logic to support **paymasters** that can sponsor transactions for other users. This feature can be used to allow application developers to subsidize fees for their users, allow users to pay fees with [ERC-20] tokens and many other use cases. When the paymasterAndData field in the UserOp is not empty, the entry point implements a different flow for that UserOperation:

![](../assets/eip-4337/bundle-seq-pm.svg)

During the verification loop, in addition to calling `validateUserOp`, the `handleOps` execution also must check that the paymaster has enough ETH deposited with the entry point to pay for the operation, and then call `validatePaymasterUserOp` on the paymaster to verify that the paymaster is willing to pay for the operation. Note that in this case, the `validateUserOp` is called with a `missingAccountFunds` of 0 to reflect that the account's deposit is not used for payment for this userOp.

If the paymaster's validatePaymasterUserOp returns a "context", then `handleOps` must call `postOp` on the paymaster after making the main execution call.

Maliciously crafted paymasters _can_ DoS the system. To prevent this, we use a reputation system. paymaster must either limit its storage usage, or have a stake. see the [reputation, throttling and banning section](#reputation-scoring-and-throttlingbanning-for-global-entities) for details.

The paymaster interface is as follows:

```solidity
function validatePaymasterUserOp
    (PackedUserOperation calldata userOp, bytes32 userOpHash, uint256 maxCost)
    external returns (bytes memory context, uint256 validationData);

function postOp
    (PostOpMode mode, bytes calldata context, uint256 actualGasCost, uint256 actualUserOpFeePerGas)
    external;

enum PostOpMode {
    opSucceeded, // user op succeeded
    opReverted, // user op reverted. still has to pay for gas.
    postOpReverted // Regardless of the UserOp call status, the postOp reverted, and caused both executions to revert.
}
```

The EntryPoint must implement the following API to let entities like paymasters have a stake, and thus have more flexibility in their storage access (see [reputation, throttling and banning section](#reputation-scoring-and-throttlingbanning-for-global-entities) for details.)

```solidity
// add a stake to the calling entity
function addStake(uint32 _unstakeDelaySec) external payable

// unlock the stake (must wait unstakeDelay before can withdraw)
function unlockStake() external

// withdraw the unlocked stake
function withdrawStake(address payable withdrawAddress) external
```

The paymaster must also have a deposit, which the entry point will charge UserOperation costs from.
The deposit (for paying gas fees) is separate from the stake (which is locked).

The EntryPoint must implement the following interface to allow paymasters (and optionally accounts) to manage their deposit:

```c++
// return the deposit of an account
function balanceOf(address account) public view returns (uint256)

// add to the deposit of the given account
function depositTo(address account) public payable

// withdraw from the deposit of the current account
function withdrawTo(address payable withdrawAddress, uint256 withdrawAmount) external
```

### Client behavior upon receiving a UserOperation

When a client receives a `UserOperation`, it must first run some basic sanity checks, namely that:

* Either the `sender` is an existing contract, or the `initCode` is not empty (but not both)
* If `initCode` is not empty, parse its first 20 bytes as a factory address.  Record whether the factory is staked, in case the later simulation indicates that it needs to be.  If the factory accesses the global state, it must be staked - see [reputation, throttling and banning section](#reputation-scoring-and-throttlingbanning-for-global-entities) for details.
* The `verificationGasLimit` is sufficiently low (`<= MAX_VERIFICATION_GAS`) and the `preVerificationGas` is sufficiently high (enough to pay for the calldata gas cost of serializing the `UserOperation` plus `PRE_VERIFICATION_OVERHEAD_GAS`)
* The `paymasterAndData` is either empty, or starts with the **paymaster** address, which is a contract that (i) currently has nonempty code on chain, (ii) has a sufficient deposit to pay for the UserOperation, and (iii) is not currently banned. During simulation, the paymaster's stake is also checked, depending on its storage usage - see [reputation, throttling and banning section](#reputation-scoring-and-throttlingbanning-for-global-entities) for details.
* The callgas is at least the cost of a `CALL` with non-zero value.
* The `maxFeePerGas` and `maxPriorityFeePerGas` are above a configurable minimum value that the client is willing to accept. At the minimum, they are sufficiently high to be included with the current `block.basefee`.
* The sender doesn't have another `UserOperation` already present in the pool (or it replaces an existing entry with the same sender and nonce, with a higher `maxPriorityFeePerGas` and an equally increased `maxFeePerGas`). Only one `UserOperation` per sender may be included in a single batch. A sender is exempt from this rule and may have multiple `UserOperations` in the pool and in a batch if it is staked (see [reputation, throttling and banning section](#reputation-scoring-and-throttlingbanning-for-global-entities) below), but this exception is of limited use to normal accounts.

If the `UserOperation` object passes these sanity checks, the client must next run the first op simulation, and if the simulation succeeds, the client must add the op to the pool. A second simulation must also happen during bundling to make sure the UserOperation is still valid.

### Simulation

#### Simulation Rationale

To add a UserOperation into the mempool (and later to add it into a bundle) we need to "simulate" its validation to make sure it is valid, and that it pays for its own execution.
In addition, we need to verify that the same will hold true when executed on-chain.
For this purpose, a UserOperation is not allowed to access any information that might change between simulation and execution, such as current block time, number, hash etc.
In addition, a UserOperation is only allowed to access data related to this sender address: Multiple UserOperations should not access the same storage, so it is impossible to invalidate a large number of UserOperations with a single state change.
<<<<<<< HEAD
There are 2 special contracts that interact with the account: the factory (initCode) that deploys the contract, and the paymaster that can pay for the gas.
=======
There are 2 special entity contracts that interact with the account: the factory (initCode) that deploys the contract, and the paymaster that can pay for the gas.
>>>>>>> 88350ff7
Each of these contracts is also restricted in its storage access, to make sure UserOperation validations are isolated.

#### Simulation Specification:

To simulate a `UserOperation` validation, the client makes a view call to `simulateValidation(userop)`.

The EntryPoint itself does not implement the simulation methods. Instead, when making the simulation view call,
The bundler should provide the alternate EntryPointSimulations code, which extends the EntryPoint with the simulation methods.

The simulation core methods:

```solidity

struct ValidationResult {
    ReturnInfo returnInfo;
    StakeInfo senderInfo;
    StakeInfo factoryInfo;
    StakeInfo paymasterInfo;
    AggregatorStakeInfo aggregatorInfo;
}

function simulateValidation(PackedUserOperation calldata userOp)
external returns (ValidationResult memory);

struct ReturnInfo {
    uint256 preOpGas;
    uint256 prefund;
    uint256 accountValidationData;
    uint256 paymasterValidationData;
    bytes paymasterContext;
}

struct StakeInfo {
  uint256 stake;
  uint256 unstakeDelaySec;
}

```

<<<<<<< HEAD
The `AggregatorStakeInfo` structure is further defined in [ERC-XXXX](link).
=======
The `AggregatorStakeInfo` structure is further defined in [ERC-7766](./eip-7766.md).
>>>>>>> 88350ff7

This method returns `ValidationResult` or revert on validation failure.
The node should drop the UserOperation if the simulation fails (either by revert or by "signature failure")

The simulated call performs the full validation, by calling:

1. If `initCode` is present, create the account.
2. `account.validateUserOp`.
3. if specified a paymaster: `paymaster.validatePaymasterUserOp`.

The simulateValidation should validate the return value (validationData) returned by the account's `validateUserOp` and paymaster's `validatePaymasterUserOp`.
The paymaster MUST return either "0" (success) or SIG_VALIDATION_FAILED.
Either return value may contain a "validAfter" and "validUntil" timestamps, which is the time-range that this UserOperation is valid on-chain.
A node MAY drop a UserOperation if it expires too soon (e.g. wouldn't make it to the next block) by either the account or paymaster.
If the `ValidationResult` includes `sigFail`, the client SHOULD drop the `UserOperation`.

To prevent DoS attacks on bundlers, they must make sure the validation methods above pass the validation rules, which constrain their usage of opcodes and storage.
For the complete procedure see [ERC-7562](./eip-7562.md)

### Alternative Mempools

The simulation rules above are strict and prevent the ability of paymasters to grief the system.
However, there might be use cases where specific paymasters can be validated
(through manual auditing) and verified that they cannot cause any problem, while still require relaxing of the opcode rules.
A bundler cannot simply "whitelist" a request from a specific paymaster: if that paymaster is not accepted by all
bundlers, then its support will be sporadic at best.
Instead, we introduce the term "alternate mempool": a modified validation rules, and procedure of propagating them to other bundlers.

The procedure of using alternate mempools is defined in [ERC-7562](./eip-7562.md#alt-mempools-rules)

### Bundling

Bundling is the process where a node/bundler collects multiple UserOperations and creates a single transaction to submit on-chain.

During bundling, the bundler should:

* Exclude UserOps that access any sender address of another UserOp in the same batch.
* Exclude UserOps that access any address created by another UserOp validation in the same batch (via a factory).
* For each paymaster used in the batch, keep track of the balance while adding UserOps. Ensure that it has sufficient deposit to pay for all the UserOps that use it.

After creating the batch, before including the transaction in a block, the bundler should:

* Run `debug_traceCall` with maximum possible gas, to enforce the validation rules on opcode and storage access,
  as well as to verify the entire `handleOps` batch transaction,
  and use the consumed gas for the actual transaction execution.
* If the call reverted, the bundler MUST use the trace result to find the entity that reverted the call. \
  This is the last entity that is CALL'ed by the EntryPoint prior to the revert. \
  (the bundler cannot assume the revert is `FailedOp`)
* If any verification context rule was violated the bundlers should treat it the same as
  if this UserOperation reverted.
* Remove the offending UserOperation from the current bundle and from mempool.
* If the error is caused by a `factory` or a `paymaster`, and the `sender`
  of the UserOp **is not** a staked entity, then issue a "ban" (see ["Reputation, throttling and banning"](#reputation-scoring-and-throttlingbanning-for-global-entities))
  for the guilty factory or paymaster.
* If the error is caused by a `factory` or a `paymaster`, and the `sender`
  of the UserOp **is** a staked entity, do not ban the `factory` / `paymaster` from the mempool.
  Instead, issue a "ban" for the staked `sender` entity.
* Repeat until `debug_traceCall` succeeds.

As staked entries may use some kind of transient storage to communicate data between UserOperations in the same bundle,
it is critical that the exact same opcode and precompile banning rules as well as storage access rules are enforced
for the `handleOps` validation in its entirety as for individual UserOperations.
Otherwise, attackers may be able to use the banned opcodes to detect running on-chain and trigger a `FailedOp` revert.

When a bundler includes a bundle in a block it must ensure that earlier transactions in the block don't make any UserOperation fail. It should either use access lists to prevent conflicts, or place the bundle as the first transaction in the block.


### Error codes.

While performing validation, the EntryPoint must revert on failures. During simulation, the calling bundler MUST be able to determine which entity (factory, account or paymaster) caused the failure.
The attribution of a revert to an entity is done using call-tracing: the last entity called by the EntryPoint prior to the revert is the entity that caused the revert.
* For diagnostic purposes, the EntryPoint must only revert with explicit FailedOp() or FailedOpWithRevert() errors.
* The message of the error starts with event code, AA##
* Event code starting with "AA1" signifies an error during account creation
* Event code starting with "AA2" signifies an error during account validation (validateUserOp)
* Event code starting with "AA3" signifies an error during paymaster validation (validatePaymasterUserOp)


## Rationale

The main challenge with a purely smart contract wallet-based account abstraction system is DoS safety: how can a block builder including an operation make sure that it will actually pay fees, without having to first execute the entire operation?
Requiring the block builder to execute the entire operation opens a DoS attack vector, as an attacker could easily send many operations that pretend to pay a fee but then revert at the last moment after a long execution.
Similarly, to prevent attackers from cheaply clogging the mempool, nodes in the P2P network need to check if an operation will pay a fee before they are willing to forward it.

The first step is a clean separation between validation (acceptance of UserOperation, and acceptance to pay) and execution.
In this proposal, we expect accounts to have a `validateUserOp` method that takes as input a `UserOperation`, verifies the signature and pays the fee.
Only if this method returns successfully, the execution will happen.

The entry point-based approach allows for a clean separation between verification and execution, and keeps accounts' logic simple. It enforces the simple rule that only after validation is successful (and the UserOp can pay), the execution is done, and also guarantees the fee payment.

### Validation Rules Rationale
The next step is protecting the bundlers from denial-of-service attacks by a mass number of UserOperations that appear to be valid (and pay) but that eventually revert, and thus block the bundler from processing valid UserOperations.

There are two types of UserOperations that can fail validation:
1. UserOperations that succeed in initial validation (and accepted into the mempool), but rely on the environment state to fail later when attempting to include them in a block.
2. UserOperations that are valid when checked independently, by fail when bundled together to be put on-chain.
To prevent such rogue UserOperations, the bundler is required to follow a set of [restrictions on the validation function](./eip-7562.md), to prevent such denial-of-service attacks.

### Reputation Rationale.

UserOperation's storage access rules prevent them from interfering with each other.
But "global" entities - paymasters and factories are accessed by multiple UserOperations, and thus might invalidate multiple previously valid UserOperations.

To prevent abuse, we throttle down (or completely ban for a period of time) an entity that causes invalidation of a large number of UserOperations in the mempool.
To prevent such entities from "Sybil-attack", we require them to stake with the system, and thus make such DoS attack very expensive.
Note that this stake is never slashed, and can be withdrawn at any time (after unstake delay)

Unstaked entities are allowed, under the rules below.

When staked, an entity is less restricted in its memory usage.

The stake value is not enforced on-chain, but specifically by each node while simulating a transaction.

### Reputation scoring and throttling/banning for global entities

[ERC-7562] defines a set of rules a bundler must follow when accepting UserOperations into the mempool.
It also describes the "reputation"

### Paymasters

Paymaster contracts allow the abstraction of gas: having a contract, that is not the sender of the transaction, to pay for the transaction fees.

Paymaster architecture allows them to follow the model of "pre-charge, and later refund".
E.g. a token-paymaster may pre-charge the user with the max possible price of the transaction, and refund the user with the excess afterwards.

### First-time account creation

It is an important design goal of this proposal to replicate the key property of EOAs that users do not need to perform some custom action or rely on an existing user to create their wallet; they can simply generate an address locally and immediately start accepting funds.

The wallet creation itself is done by a "factory" contract, with wallet-specific data.
The factory is expected to use CREATE2 (not CREATE) to create the wallet, so that the order of creation of wallets doesn't interfere with the generated addresses.
The `initCode` field (if non-zero length) is parsed as a 20-byte address, followed by "calldata" to pass to this address.
This method call is expected to create a wallet and return its address.
If the factory does use CREATE2 or some other deterministic method to create the wallet, it's expected to return the wallet address even if the wallet has already been created.  This comes to make it easier for clients to query the address without knowing if the wallet has already been deployed, by simulating a call to `entryPoint.getSenderAddress()`, which calls the factory under the hood.
When `initCode` is specified, if either the `sender` address points to an existing contract, or (after calling the initCode) the `sender` address still does not exist,
then the operation is aborted.
The `initCode` MUST NOT be called directly from the entryPoint, but from another address.
The contract created by this factory method should accept a call to `validateUserOp` to validate the UserOp's signature.
For security reasons, it is important that the generated contract address will depend on the initial signature.
This way, even if someone can create a wallet at that address, he can't set different credentials to control it.
The factory has to be staked if it accesses global storage - see [reputation, throttling and banning section](#reputation-scoring-and-throttlingbanning-for-global-entities) for details.

NOTE: In order for the wallet to determine the "counterfactual" address of the wallet (prior to its creation),
it should make a static call to the `entryPoint.getSenderAddress()`

### Entry point upgrading

Accounts are encouraged to be DELEGATECALL forwarding contracts for gas efficiency and to allow account upgradability. The account code is expected to hard-code the entry point into their code for gas efficiency. If a new entry point is introduced, whether to add new functionality, improve gas efficiency, or fix a critical security bug, users can self-call to replace their account's code address with a new code address containing code that points to a new entry point. During an upgrade process, it's expected that two mempools will run in parallel.

<<<<<<< HEAD
=======
### RPC methods (eth namespace)

#### * eth_sendUserOperation

eth_sendUserOperation submits a User Operation object to the User Operation pool of the client. The client MUST validate the UserOperation, and return a result accordingly.

The result `SHOULD` be set to the **userOpHash** if and only if the request passed simulation and was accepted in the client's User Operation pool. If the validation, simulation, or User Operation pool inclusion fails, `result` `SHOULD NOT` be returned. Rather, the client `SHOULD` return the failure reason.

##### Parameters:

1. **UserOperation** a full user-operation struct. All fields MUST be set as hex values. empty `bytes` block (e.g. empty `initCode`) MUST be set to `"0x"`
2. **factory** and **factoryData** - either both exist, or none
3. paymaster fields (**paymaster**, **paymasterData**, **paymasterValidationGasLimit**, **paymasterPostOpGasLimit**) either all exist, or none.
4. **EntryPoint** the entrypoint address the request should be sent through. this MUST be one of the entry points returned by the `supportedEntryPoints` rpc call.

##### Return value:

* If the UserOperation is valid, the client MUST return the calculated **userOpHash** for it
* in case of failure, MUST return an `error` result object, with `code` and `message`. The error code and message SHOULD be set as follows:
    * The `message` field MUST be set to the FailedOp's "`AAxx`" error message from the EntryPoint
    * The `message` field SHOULD be set to the revert message from the paymaster
    * The `data` field MUST contain a `paymaster` value
    * The `data` field SHOULD contain the `validUntil` and `validAfter` values
    * The `data` field SHOULD contain a `paymaster` value, if this error was triggered by the paymaster
    * The `data` field SHOULD contain a `paymaster` value, depending on the failed entity
    * The `data` field SHOULD contain a `paymaster` value, depending on the failed entity
    * The `data` field SHOULD contain a `minimumStake` and `minimumUnstakeDelay`

##### Example:

Request:

```json=
{
  "jsonrpc": "2.0",
  "id": 1,
  "method": "eth_sendUserOperation",
  "params": [
    {
      sender, // address
      nonce, // uint256
      factory, // address
      factoryData, // bytes
      callData, // bytes
      callGasLimit, // uint256
      verificationGasLimit, // uint256
      preVerificationGas, // uint256
      maxFeePerGas, // uint256
      maxPriorityFeePerGas, // uint256
      paymaster, // address
      paymasterVerificationGasLimit, // uint256
      paymasterPostOpGasLimit, // uint256
      paymasterData, // bytes
      signature // bytes
    },
    entryPoint // address
  ]
}

```

Response:

```
{
  "jsonrpc": "2.0",
  "id": 1,
  "result": "0x1234...5678"
}
```

##### Example failure responses:

```json
{
  "jsonrpc": "2.0",
  "id": 1,
  "error": {
    "message": "AA21 didn't pay prefund",
    "code": -32500
  }
}
```

```json
{
  "jsonrpc": "2.0",
  "id": 1,
  "error": {
    "message": "paymaster stake too low",
    "data": {
      "paymaster": "0x123456789012345678901234567890123456790",
      "minimumStake": "0xde0b6b3a7640000",
      "minimumUnstakeDelay": "0x15180"
    },
    "code": -32504
  }
}
```


#### * eth_estimateUserOperationGas

Estimate the gas values for a UserOperation.
Given UserOperation optionally without gas limits and gas prices, return the needed gas limits.
The signature field is ignored by the wallet, so that the operation will not require the user's approval.
Still, it might require putting a "semi-valid" signature (e.g. a signature in the right length)

**Parameters**:
* Same as `eth_sendUserOperation`\
  gas limits (and prices) parameters are optional, but are used if specified.
  `maxFeePerGas` and `maxPriorityFeePerGas` default to zero, so no payment is required by neither account nor paymaster.
* Optionally accepts the `State Override Set` to allow users to modify the state during the gas estimation.\
  This field as well as its behavior is equivalent to the ones defined for `eth_call` RPC method.


**Return Values:**

* **preVerificationGas** gas overhead of this UserOperation
* **verificationGasLimit** estimation of gas limit required by the validation of this UserOperation
* **paymasterVerificationGasLimit** estimation of gas limit required by the paymaster verification, if the
  UserOperation defines a Paymaster address
* **callGasLimit** estimation of gas limit required by the inner account execution

**Note:** actual `postOpGasLimit` cannot be reliably estimated. Paymasters should provide this value to account,
  and require that specific value on-chain.

##### Error Codes:

Same as `eth_sendUserOperation`
This operation may also return an error if either the inner call to the account contract reverts,
or paymaster's `postOp` call reverts.

#### * eth_getUserOperationByHash

Return a UserOperation based on a hash (userOpHash) returned by `eth_sendUserOperation`

**Parameters**

* **hash** a userOpHash value returned by `eth_sendUserOperation`

**Return value**:

* If the UserOperation is included in a block:
  * Return a full UserOperation, with the addition of `entryPoint`, `blockNumber`, `blockHash` and `transactionHash`.

* Else if the UserOperation is pending in the bundler's mempool:
  *  MAY return `null`, or: a full UserOperation, with the addition of the `entryPoint` field and a `null` value for `blockNumber`, `blockHash` and `transactionHash`.

* Else:
  * Return `null`

#### * eth_getUserOperationReceipt

Return a UserOperation receipt based on a hash (userOpHash) returned by `eth_sendUserOperation`

**Parameters**

* **hash** a userOpHash value returned by `eth_sendUserOperation`

**Return value**:

`null` in case the UserOperation is not yet included in a block, or:

* **userOpHash** the request hash
* **entryPoint**
* **sender**
* **nonce**
* **paymaster** the paymaster used for this userOp (or empty)
* **actualGasCost** - the actual amount paid (by account or paymaster) for this UserOperation
* **actualGasUsed** - total gas used by this UserOperation (including preVerification, creation, validation and execution)
* **success** boolean - did this execution completed without a revert
* **reason** in case of revert, this is the revert reason
* **logs** the logs generated by this UserOperation (not including logs of other UserOperations in the same bundle)
* **receipt** the TransactionReceipt object.
  Note that the returned TransactionReceipt is for the entire bundle, not only for this UserOperation.

#### * eth_supportedEntryPoints

Returns an array of the entryPoint addresses supported by the client. The first element of the array `SHOULD` be the entryPoint addressed preferred by the client.

```json=
# Request
{
  "jsonrpc": "2.0",
  "id": 1,
  "method": "eth_supportedEntryPoints",
  "params": []
}

# Response
{
  "jsonrpc": "2.0",
  "id": 1,
  "result": [
    "0xcd01C8aa8995A59eB7B2627E69b40e0524B5ecf8",
    "0x7A0A0d159218E6a2f407B99173A2b12A6DDfC2a6"
  ]
}
```

#### * eth_chainId

Returns [EIP-155](./eip-155.md) Chain ID.

```json=
# Request
{
  "jsonrpc": "2.0",
  "id": 1,
  "method": "eth_chainId",
  "params": []
}

# Response
{
  "jsonrpc": "2.0",
  "id": 1,
  "result": "0x1"
}
```

### RPC methods (debug Namespace)

This api must only be available in testing mode and is required by the compatibility test suite. In production, any `debug_*` rpc calls should be blocked.

#### * debug_bundler_clearState

Clears the bundler mempool and reputation data of paymasters/accounts/factories.

```json=
# Request
{
  "jsonrpc": "2.0",
  "id": 1,
  "method": "debug_bundler_clearState",
  "params": []
}

# Response
{
  "jsonrpc": "2.0",
  "id": 1,
  "result": "ok"
}
```

#### * debug_bundler_dumpMempool

Dumps the current UserOperations mempool

**Parameters:**

* **EntryPoint** the entrypoint used by eth_sendUserOperation

**Returns:**

`array` - Array of UserOperations currently in the mempool.

```json=
# Request
{
  "jsonrpc": "2.0",
  "id": 1,
  "method": "debug_bundler_dumpMempool",
  "params": ["0x1306b01bC3e4AD202612D3843387e94737673F53"]
}

# Response
{
  "jsonrpc": "2.0",
  "id": 1,
  "result": [
    {
        sender, // address
        nonce, // uint256
        factory, // address
        factoryData, // bytes
        callData, // bytes
        callGasLimit, // uint256
        verificationGasLimit, // uint256
        preVerificationGas, // uint256
        maxFeePerGas, // uint256
        maxPriorityFeePerGas, // uint256
        signature // bytes
    }
  ]
}
```

#### * debug_bundler_sendBundleNow

Forces the bundler to build and execute a bundle from the mempool as `handleOps()` transaction.

Returns: `transactionHash`

```json=
# Request
{
  "jsonrpc": "2.0",
  "id": 1,
  "method": "debug_bundler_sendBundleNow",
  "params": []
}

# Response
{
  "jsonrpc": "2.0",
  "id": 1,
  "result": "0xdead9e43632ac70c46b4003434058b18db0ad809617bd29f3448d46ca9085576"
}
```

#### * debug_bundler_setBundlingMode

Sets bundling mode.

After setting mode to "manual", an explicit call to debug_bundler_sendBundleNow is required to send a bundle.

##### parameters:

`mode` - 'manual' | 'auto'

```json=
# Request
{
  "jsonrpc": "2.0",
  "id": 1,
  "method": "debug_bundler_setBundlingMode",
  "params": ["manual"]
}

# Response
{
  "jsonrpc": "2.0",
  "id": 1,
  "result": "ok"
}
```

#### * debug_bundler_setReputation

Sets the reputation of given addresses. parameters:

**Parameters:**

* An array of reputation entries to add/replace, with the fields:

  * `address` - The address to set the reputation for.
  * `opsSeen` - number of times a user operations with that entity was seen and added to the mempool
  * `opsIncluded` - number of times user operations that use this entity was included on-chain

* **EntryPoint** the entrypoint used by eth_sendUserOperation

```json=
# Request
{
  "jsonrpc": "2.0",
  "id": 1,
  "method": "debug_bundler_setReputation",
  "params": [
    [
      {
        "address": "0x7A0A0d159218E6a2f407B99173A2b12A6DDfC2a6",
        "opsSeen": "0x14",
        "opsIncluded": "0x0D"
      }
    ],
    "0x1306b01bC3e4AD202612D3843387e94737673F53"
  ]
}

# Response
{
  "jsonrpc": "2.0",
  "id": 1,
  "result": "ok"
}
```


#### * debug_bundler_dumpReputation

Returns the reputation data of all observed addresses.
Returns an array of reputation objects, each with the fields described above in `debug_bundler_setReputation` with the


**Parameters:**

* **EntryPoint** the entrypoint used by eth_sendUserOperation

**Return value:**

An array of reputation entries with the fields:

* `address` - The address to set the reputation for.
* `opsSeen` - number of times a user operations with that entity was seen and added to the mempool
* `opsIncluded` - number of times user operation that use this entity was included on-chain
* `status` - (string) The status of the address in the bundler 'ok' | 'throttled' | 'banned'.

```json=
# Request
{
  "jsonrpc": "2.0",
  "id": 1,
  "method": "debug_bundler_dumpReputation",
  "params": ["0x1306b01bC3e4AD202612D3843387e94737673F53"]
}

# Response
{
  "jsonrpc": "2.0",
  "id": 1,
  "result": [
    { "address": "0x7A0A0d159218E6a2f407B99173A2b12A6DDfC2a6",
      "opsSeen": "0x14",
      "opsIncluded": "0x13",
      "status": "ok"
    }
  ]
}
```

#### * debug_bundler_addUserOps

Accept UserOperations into the mempool.
Assume the given UserOperations all pass validation (without actually validating them), and accept them directly into the mempool

**Parameters:**

* An array of UserOperations

```json=
# Request
{
  "jsonrpc": "2.0",
  "id": 1,
  "method": "debug_bundler_addUserOps",
  "params": [
    [
      { sender: "0xa...", ... },
      { sender: "0xb...", ... }
    ]
  ]
}

# Response
{
  "jsonrpc": "2.0",
  "id": 1,
  "result": "ok"
}
```

>>>>>>> 88350ff7
## Backwards Compatibility

This ERC does not change the consensus layer, so there are no backwards compatibility issues for Ethereum as a whole. Unfortunately it is not easily compatible with pre-[ERC-4337](./eip-4337.md) accounts, because those accounts do not have a `validateUserOp` function. If the account has a function for authorizing a trusted op submitter, then this could be fixed by creating an [ERC-4337](./eip-4337.md) compatible account that re-implements the verification logic as a wrapper and setting it to be the original account's trusted op submitter.

## Reference Implementation

See `https://github.com/eth-infinitism/account-abstraction/tree/main/contracts`

## Security Considerations

The entry point contract will need to be very heavily audited and formally verified, because it will serve as a central trust point for _all_ [ERC-4337]. In total, this architecture reduces auditing and formal verification load for the ecosystem, because the amount of work that individual _accounts_ have to do becomes much smaller (they need only verify the `validateUserOp` function and its "check signature and pay fees" logic) and check that other functions are `msg.sender == ENTRY_POINT` gated (perhaps also allowing `msg.sender == self`), but it is nevertheless the case that this is done precisely by concentrating security risk in the entry point contract that needs to be verified to be very robust.

Verification would need to cover two primary claims (not including claims needed to protect paymasters, and claims needed to establish p2p-level DoS resistance):

* **Safety against arbitrary hijacking**: The entry point only calls an account generically if `validateUserOp` to that specific account has passed (and with `op.calldata` equal to the generic call's calldata)
* **Safety against fee draining**: If the entry point calls `validateUserOp` and passes, it also must make the generic call with calldata equal to `op.calldata`

## Copyright

Copyright and related rights waived via [CC0](../LICENSE.md).<|MERGE_RESOLUTION|>--- conflicted
+++ resolved
@@ -124,11 +124,7 @@
 * MUST pay the entryPoint (caller) at least the "missingAccountFunds" (which might be zero, in case the current account's deposit is high enough)
 * The account MAY pay more than this minimum, to cover future transactions (it can always issue `withdrawTo` to retrieve it)
 * The return value MUST be packed of `authorizer`, `validUntil` and `validAfter` timestamps.
-<<<<<<< HEAD
-  * authorizer - 0 for valid signature, 1 to mark signature failure. Otherwise, an address of an authorizer contract, as defined in [ERC-XXXX](link).
-=======
   * authorizer - 0 for valid signature, 1 to mark signature failure. Otherwise, an address of an authorizer contract, as defined in [ERC-7766](./eip-7766.md).
->>>>>>> 88350ff7
   * `validUntil` is 6-byte timestamp value, or zero for "infinite". The UserOp is valid only up to this time.
   * `validAfter` is 6-byte timestamp. The UserOp is valid only after this time.
 
@@ -210,14 +206,8 @@
 
 ### Required entry point contract functionality
 
-<<<<<<< HEAD
-There is one main entry point method: `handleOps`.
-
-* `handleOps` handles userOps of accounts.
-=======
 The entry point method is `handleOps`, which handles an array of userOps
 
->>>>>>> 88350ff7
 The entry point's `handleOps` function must perform the following steps (we first describe the simpler non-paymaster case). It must make two loops, the **verification loop** and the **execution loop**. In the verification loop, the `handleOps` call must perform the following steps for each `UserOperation`:
 
 * **Create the account if it does not yet exist**, using the initcode provided in the `UserOperation`. If the account does not exist, _and_ the initcode is empty, or does not deploy a contract at the "sender" address, the call must fail.
@@ -321,11 +311,7 @@
 In addition, we need to verify that the same will hold true when executed on-chain.
 For this purpose, a UserOperation is not allowed to access any information that might change between simulation and execution, such as current block time, number, hash etc.
 In addition, a UserOperation is only allowed to access data related to this sender address: Multiple UserOperations should not access the same storage, so it is impossible to invalidate a large number of UserOperations with a single state change.
-<<<<<<< HEAD
-There are 2 special contracts that interact with the account: the factory (initCode) that deploys the contract, and the paymaster that can pay for the gas.
-=======
 There are 2 special entity contracts that interact with the account: the factory (initCode) that deploys the contract, and the paymaster that can pay for the gas.
->>>>>>> 88350ff7
 Each of these contracts is also restricted in its storage access, to make sure UserOperation validations are isolated.
 
 #### Simulation Specification:
@@ -365,11 +351,7 @@
 
 ```
 
-<<<<<<< HEAD
-The `AggregatorStakeInfo` structure is further defined in [ERC-XXXX](link).
-=======
 The `AggregatorStakeInfo` structure is further defined in [ERC-7766](./eip-7766.md).
->>>>>>> 88350ff7
 
 This method returns `ValidationResult` or revert on validation failure.
 The node should drop the UserOperation if the simulation fails (either by revert or by "signature failure")
@@ -519,463 +501,6 @@
 
 Accounts are encouraged to be DELEGATECALL forwarding contracts for gas efficiency and to allow account upgradability. The account code is expected to hard-code the entry point into their code for gas efficiency. If a new entry point is introduced, whether to add new functionality, improve gas efficiency, or fix a critical security bug, users can self-call to replace their account's code address with a new code address containing code that points to a new entry point. During an upgrade process, it's expected that two mempools will run in parallel.
 
-<<<<<<< HEAD
-=======
-### RPC methods (eth namespace)
-
-#### * eth_sendUserOperation
-
-eth_sendUserOperation submits a User Operation object to the User Operation pool of the client. The client MUST validate the UserOperation, and return a result accordingly.
-
-The result `SHOULD` be set to the **userOpHash** if and only if the request passed simulation and was accepted in the client's User Operation pool. If the validation, simulation, or User Operation pool inclusion fails, `result` `SHOULD NOT` be returned. Rather, the client `SHOULD` return the failure reason.
-
-##### Parameters:
-
-1. **UserOperation** a full user-operation struct. All fields MUST be set as hex values. empty `bytes` block (e.g. empty `initCode`) MUST be set to `"0x"`
-2. **factory** and **factoryData** - either both exist, or none
-3. paymaster fields (**paymaster**, **paymasterData**, **paymasterValidationGasLimit**, **paymasterPostOpGasLimit**) either all exist, or none.
-4. **EntryPoint** the entrypoint address the request should be sent through. this MUST be one of the entry points returned by the `supportedEntryPoints` rpc call.
-
-##### Return value:
-
-* If the UserOperation is valid, the client MUST return the calculated **userOpHash** for it
-* in case of failure, MUST return an `error` result object, with `code` and `message`. The error code and message SHOULD be set as follows:
-    * The `message` field MUST be set to the FailedOp's "`AAxx`" error message from the EntryPoint
-    * The `message` field SHOULD be set to the revert message from the paymaster
-    * The `data` field MUST contain a `paymaster` value
-    * The `data` field SHOULD contain the `validUntil` and `validAfter` values
-    * The `data` field SHOULD contain a `paymaster` value, if this error was triggered by the paymaster
-    * The `data` field SHOULD contain a `paymaster` value, depending on the failed entity
-    * The `data` field SHOULD contain a `paymaster` value, depending on the failed entity
-    * The `data` field SHOULD contain a `minimumStake` and `minimumUnstakeDelay`
-
-##### Example:
-
-Request:
-
-```json=
-{
-  "jsonrpc": "2.0",
-  "id": 1,
-  "method": "eth_sendUserOperation",
-  "params": [
-    {
-      sender, // address
-      nonce, // uint256
-      factory, // address
-      factoryData, // bytes
-      callData, // bytes
-      callGasLimit, // uint256
-      verificationGasLimit, // uint256
-      preVerificationGas, // uint256
-      maxFeePerGas, // uint256
-      maxPriorityFeePerGas, // uint256
-      paymaster, // address
-      paymasterVerificationGasLimit, // uint256
-      paymasterPostOpGasLimit, // uint256
-      paymasterData, // bytes
-      signature // bytes
-    },
-    entryPoint // address
-  ]
-}
-
-```
-
-Response:
-
-```
-{
-  "jsonrpc": "2.0",
-  "id": 1,
-  "result": "0x1234...5678"
-}
-```
-
-##### Example failure responses:
-
-```json
-{
-  "jsonrpc": "2.0",
-  "id": 1,
-  "error": {
-    "message": "AA21 didn't pay prefund",
-    "code": -32500
-  }
-}
-```
-
-```json
-{
-  "jsonrpc": "2.0",
-  "id": 1,
-  "error": {
-    "message": "paymaster stake too low",
-    "data": {
-      "paymaster": "0x123456789012345678901234567890123456790",
-      "minimumStake": "0xde0b6b3a7640000",
-      "minimumUnstakeDelay": "0x15180"
-    },
-    "code": -32504
-  }
-}
-```
-
-
-#### * eth_estimateUserOperationGas
-
-Estimate the gas values for a UserOperation.
-Given UserOperation optionally without gas limits and gas prices, return the needed gas limits.
-The signature field is ignored by the wallet, so that the operation will not require the user's approval.
-Still, it might require putting a "semi-valid" signature (e.g. a signature in the right length)
-
-**Parameters**:
-* Same as `eth_sendUserOperation`\
-  gas limits (and prices) parameters are optional, but are used if specified.
-  `maxFeePerGas` and `maxPriorityFeePerGas` default to zero, so no payment is required by neither account nor paymaster.
-* Optionally accepts the `State Override Set` to allow users to modify the state during the gas estimation.\
-  This field as well as its behavior is equivalent to the ones defined for `eth_call` RPC method.
-
-
-**Return Values:**
-
-* **preVerificationGas** gas overhead of this UserOperation
-* **verificationGasLimit** estimation of gas limit required by the validation of this UserOperation
-* **paymasterVerificationGasLimit** estimation of gas limit required by the paymaster verification, if the
-  UserOperation defines a Paymaster address
-* **callGasLimit** estimation of gas limit required by the inner account execution
-
-**Note:** actual `postOpGasLimit` cannot be reliably estimated. Paymasters should provide this value to account,
-  and require that specific value on-chain.
-
-##### Error Codes:
-
-Same as `eth_sendUserOperation`
-This operation may also return an error if either the inner call to the account contract reverts,
-or paymaster's `postOp` call reverts.
-
-#### * eth_getUserOperationByHash
-
-Return a UserOperation based on a hash (userOpHash) returned by `eth_sendUserOperation`
-
-**Parameters**
-
-* **hash** a userOpHash value returned by `eth_sendUserOperation`
-
-**Return value**:
-
-* If the UserOperation is included in a block:
-  * Return a full UserOperation, with the addition of `entryPoint`, `blockNumber`, `blockHash` and `transactionHash`.
-
-* Else if the UserOperation is pending in the bundler's mempool:
-  *  MAY return `null`, or: a full UserOperation, with the addition of the `entryPoint` field and a `null` value for `blockNumber`, `blockHash` and `transactionHash`.
-
-* Else:
-  * Return `null`
-
-#### * eth_getUserOperationReceipt
-
-Return a UserOperation receipt based on a hash (userOpHash) returned by `eth_sendUserOperation`
-
-**Parameters**
-
-* **hash** a userOpHash value returned by `eth_sendUserOperation`
-
-**Return value**:
-
-`null` in case the UserOperation is not yet included in a block, or:
-
-* **userOpHash** the request hash
-* **entryPoint**
-* **sender**
-* **nonce**
-* **paymaster** the paymaster used for this userOp (or empty)
-* **actualGasCost** - the actual amount paid (by account or paymaster) for this UserOperation
-* **actualGasUsed** - total gas used by this UserOperation (including preVerification, creation, validation and execution)
-* **success** boolean - did this execution completed without a revert
-* **reason** in case of revert, this is the revert reason
-* **logs** the logs generated by this UserOperation (not including logs of other UserOperations in the same bundle)
-* **receipt** the TransactionReceipt object.
-  Note that the returned TransactionReceipt is for the entire bundle, not only for this UserOperation.
-
-#### * eth_supportedEntryPoints
-
-Returns an array of the entryPoint addresses supported by the client. The first element of the array `SHOULD` be the entryPoint addressed preferred by the client.
-
-```json=
-# Request
-{
-  "jsonrpc": "2.0",
-  "id": 1,
-  "method": "eth_supportedEntryPoints",
-  "params": []
-}
-
-# Response
-{
-  "jsonrpc": "2.0",
-  "id": 1,
-  "result": [
-    "0xcd01C8aa8995A59eB7B2627E69b40e0524B5ecf8",
-    "0x7A0A0d159218E6a2f407B99173A2b12A6DDfC2a6"
-  ]
-}
-```
-
-#### * eth_chainId
-
-Returns [EIP-155](./eip-155.md) Chain ID.
-
-```json=
-# Request
-{
-  "jsonrpc": "2.0",
-  "id": 1,
-  "method": "eth_chainId",
-  "params": []
-}
-
-# Response
-{
-  "jsonrpc": "2.0",
-  "id": 1,
-  "result": "0x1"
-}
-```
-
-### RPC methods (debug Namespace)
-
-This api must only be available in testing mode and is required by the compatibility test suite. In production, any `debug_*` rpc calls should be blocked.
-
-#### * debug_bundler_clearState
-
-Clears the bundler mempool and reputation data of paymasters/accounts/factories.
-
-```json=
-# Request
-{
-  "jsonrpc": "2.0",
-  "id": 1,
-  "method": "debug_bundler_clearState",
-  "params": []
-}
-
-# Response
-{
-  "jsonrpc": "2.0",
-  "id": 1,
-  "result": "ok"
-}
-```
-
-#### * debug_bundler_dumpMempool
-
-Dumps the current UserOperations mempool
-
-**Parameters:**
-
-* **EntryPoint** the entrypoint used by eth_sendUserOperation
-
-**Returns:**
-
-`array` - Array of UserOperations currently in the mempool.
-
-```json=
-# Request
-{
-  "jsonrpc": "2.0",
-  "id": 1,
-  "method": "debug_bundler_dumpMempool",
-  "params": ["0x1306b01bC3e4AD202612D3843387e94737673F53"]
-}
-
-# Response
-{
-  "jsonrpc": "2.0",
-  "id": 1,
-  "result": [
-    {
-        sender, // address
-        nonce, // uint256
-        factory, // address
-        factoryData, // bytes
-        callData, // bytes
-        callGasLimit, // uint256
-        verificationGasLimit, // uint256
-        preVerificationGas, // uint256
-        maxFeePerGas, // uint256
-        maxPriorityFeePerGas, // uint256
-        signature // bytes
-    }
-  ]
-}
-```
-
-#### * debug_bundler_sendBundleNow
-
-Forces the bundler to build and execute a bundle from the mempool as `handleOps()` transaction.
-
-Returns: `transactionHash`
-
-```json=
-# Request
-{
-  "jsonrpc": "2.0",
-  "id": 1,
-  "method": "debug_bundler_sendBundleNow",
-  "params": []
-}
-
-# Response
-{
-  "jsonrpc": "2.0",
-  "id": 1,
-  "result": "0xdead9e43632ac70c46b4003434058b18db0ad809617bd29f3448d46ca9085576"
-}
-```
-
-#### * debug_bundler_setBundlingMode
-
-Sets bundling mode.
-
-After setting mode to "manual", an explicit call to debug_bundler_sendBundleNow is required to send a bundle.
-
-##### parameters:
-
-`mode` - 'manual' | 'auto'
-
-```json=
-# Request
-{
-  "jsonrpc": "2.0",
-  "id": 1,
-  "method": "debug_bundler_setBundlingMode",
-  "params": ["manual"]
-}
-
-# Response
-{
-  "jsonrpc": "2.0",
-  "id": 1,
-  "result": "ok"
-}
-```
-
-#### * debug_bundler_setReputation
-
-Sets the reputation of given addresses. parameters:
-
-**Parameters:**
-
-* An array of reputation entries to add/replace, with the fields:
-
-  * `address` - The address to set the reputation for.
-  * `opsSeen` - number of times a user operations with that entity was seen and added to the mempool
-  * `opsIncluded` - number of times user operations that use this entity was included on-chain
-
-* **EntryPoint** the entrypoint used by eth_sendUserOperation
-
-```json=
-# Request
-{
-  "jsonrpc": "2.0",
-  "id": 1,
-  "method": "debug_bundler_setReputation",
-  "params": [
-    [
-      {
-        "address": "0x7A0A0d159218E6a2f407B99173A2b12A6DDfC2a6",
-        "opsSeen": "0x14",
-        "opsIncluded": "0x0D"
-      }
-    ],
-    "0x1306b01bC3e4AD202612D3843387e94737673F53"
-  ]
-}
-
-# Response
-{
-  "jsonrpc": "2.0",
-  "id": 1,
-  "result": "ok"
-}
-```
-
-
-#### * debug_bundler_dumpReputation
-
-Returns the reputation data of all observed addresses.
-Returns an array of reputation objects, each with the fields described above in `debug_bundler_setReputation` with the
-
-
-**Parameters:**
-
-* **EntryPoint** the entrypoint used by eth_sendUserOperation
-
-**Return value:**
-
-An array of reputation entries with the fields:
-
-* `address` - The address to set the reputation for.
-* `opsSeen` - number of times a user operations with that entity was seen and added to the mempool
-* `opsIncluded` - number of times user operation that use this entity was included on-chain
-* `status` - (string) The status of the address in the bundler 'ok' | 'throttled' | 'banned'.
-
-```json=
-# Request
-{
-  "jsonrpc": "2.0",
-  "id": 1,
-  "method": "debug_bundler_dumpReputation",
-  "params": ["0x1306b01bC3e4AD202612D3843387e94737673F53"]
-}
-
-# Response
-{
-  "jsonrpc": "2.0",
-  "id": 1,
-  "result": [
-    { "address": "0x7A0A0d159218E6a2f407B99173A2b12A6DDfC2a6",
-      "opsSeen": "0x14",
-      "opsIncluded": "0x13",
-      "status": "ok"
-    }
-  ]
-}
-```
-
-#### * debug_bundler_addUserOps
-
-Accept UserOperations into the mempool.
-Assume the given UserOperations all pass validation (without actually validating them), and accept them directly into the mempool
-
-**Parameters:**
-
-* An array of UserOperations
-
-```json=
-# Request
-{
-  "jsonrpc": "2.0",
-  "id": 1,
-  "method": "debug_bundler_addUserOps",
-  "params": [
-    [
-      { sender: "0xa...", ... },
-      { sender: "0xb...", ... }
-    ]
-  ]
-}
-
-# Response
-{
-  "jsonrpc": "2.0",
-  "id": 1,
-  "result": "ok"
-}
-```
-
->>>>>>> 88350ff7
 ## Backwards Compatibility
 
 This ERC does not change the consensus layer, so there are no backwards compatibility issues for Ethereum as a whole. Unfortunately it is not easily compatible with pre-[ERC-4337](./eip-4337.md) accounts, because those accounts do not have a `validateUserOp` function. If the account has a function for authorizing a trusted op submitter, then this could be fixed by creating an [ERC-4337](./eip-4337.md) compatible account that re-implements the verification logic as a wrapper and setting it to be the original account's trusted op submitter.
