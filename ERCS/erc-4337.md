---
eip: 4337
title: Account Abstraction Using Alt Mempool
description: An account abstraction proposal which completely avoids consensus-layer protocol changes, instead relying on higher-layer infrastructure.
author: Vitalik Buterin (@vbuterin), Yoav Weiss (@yoavw), Dror Tirosh (@drortirosh), Shahaf Nacson (@shahafn), Alex Forshtat (@forshtat), Kristof Gazso (@kristofgazso), Tjaden Hess (@tjade273)
discussions-to: https://ethereum-magicians.org/t/erc-4337-account-abstraction-via-entry-point-contract-specification/7160
status: Draft
type: Standards Track
category: ERC
created: 2021-09-29
<<<<<<< HEAD
requires: 712, 7562
=======
requires: 712
>>>>>>> 629f05a1
---

## Abstract

An account abstraction proposal which completely avoids the need for consensus-layer protocol changes. Instead of adding new protocol features and changing the bottom-layer transaction type, this proposal instead introduces a higher-layer pseudo-transaction object called a `UserOperation`. Users send `UserOperation` objects into a separate mempool. A special class of actor called bundlers package up a set of these objects into a transaction making a `handleOps` call to a special contract, and that transaction then gets included in a block.

## Motivation

See also `https://ethereum-magicians.org/t/implementing-account-abstraction-as-part-of-eth1-x/4020` and the links therein for historical work and motivation, and [EIP-2938](./eip-2938.md) for a consensus layer proposal for implementing the same goal.

This proposal takes a different approach, avoiding any adjustments to the consensus layer. It seeks to achieve the following goals:

* **Achieve the key goal of account abstraction**: allow users to use smart contract wallets containing arbitrary verification logic instead of EOAs as their primary account. Completely remove any need at all for users to also have EOAs,
 as required by both status quo Smart Contract Wallets and [EIP-7702](./eip-7702.md).
* **Decentralization**
    * Allow any bundler (think: block builder) to participate in the process of including account-abstracted user operations
    * Work with all activity happening over a public mempool; users do not need to know the direct communication addresses (eg. IP, onion) of any specific actors
    * Avoid trust assumptions on bundlers
* **Do not require any Ethereum consensus changes**: Ethereum consensus layer development is focusing on scalability-oriented features, and there may not be any opportunity for further protocol changes for a long time. Hence, to increase the chance of faster adoption, this proposal avoids Ethereum consensus changes.
* **Try to support other use cases**
    * Privacy-preserving applications
    * Atomic multi-operations (similar goal to [EIP-7702](./eip-7702.md))
    * Pay tx fees with [ERC-20](./eip-20.md) tokens, allow developers to pay fees for their users, and [EIP-7702](./eip-7702.md)-like **sponsored transaction** use cases more generally

## Specification

### Definitions

* **UserOperation** - a structure that describes a transaction to be sent on behalf of a user. To avoid confusion, it is not named "transaction".
  * Like a transaction, it contains "sender", "to", "calldata", "maxFeePerGas", "maxPriorityFee", "signature", "nonce"
  * unlike a transaction, it contains several other fields, described below
  * also, the "signature" field usage is not defined by the protocol, but by each account implementation
* **Sender** - the account contract sending a user operation.
* **EntryPoint** - a singleton contract to execute bundles of UserOperations. Bundlers/bundlers whitelist the supported entrypoint.
* **Bundler** - a node (block builder) that can handle UserOperations,
  create a valid an EntryPoint.handleOps() transaction,
  and add it to the block while it is still valid.
  This can be achieved by a number of ways:
  * Bundler can act as a block builder itself
  * If the bundler is not a block builder, it MUST work with the block building infrastructure such as `mev-boost` or
    other kind of PBS (proposer-builder separation)
  * The `bundler` can also rely on an experimental `eth_sendRawTransactionConditional` RPC API defined in [ERC-7796](./eip-7796.md) if it is available.
* **Paymaster** - a helper contract that agrees to pay for the transaction, instead of the sender itself.

### UserOperation

To avoid Ethereum consensus changes, we do not attempt to create new transaction types for account-abstracted transactions. Instead, users package up the action they want their account to take in a struct named `UserOperation`:

| Field                           | Type      | Description                                                                    |
|---------------------------------|-----------|--------------------------------------------------------------------------------|
| `sender`                        | `address` | The account making the operation                                               |
| `nonce`                         | `uint256` | Anti-replay parameter (see "Semi-abstracted Nonce Support" )                   |
| `factory`                       | `address` | account factory, only for new accounts                                         |
| `factoryData`                   | `bytes`   | data for account factory (only if account factory exists)                      |
| `callData`                      | `bytes`   | The data to pass to the `sender` during the main execution call                |
| `callGasLimit`                  | `uint256` | The amount of gas to allocate the main execution call                          |
| `verificationGasLimit`          | `uint256` | The amount of gas to allocate for the verification step                        |
| `preVerificationGas`            | `uint256` | Extra gas to pay the bundler                                                   |
| `maxFeePerGas`                  | `uint256` | Maximum fee per gas (similar to [EIP-1559](./eip-1559.md) `max_fee_per_gas`)   |
| `maxPriorityFeePerGas`          | `uint256` | Maximum priority fee per gas (similar to EIP-1559 `max_priority_fee_per_gas`)  |
| `paymaster`                     | `address` | Address of paymaster contract, (or empty, if account pays for itself)          |
| `paymasterVerificationGasLimit` | `uint256` | The amount of gas to allocate for the paymaster validation code                |
| `paymasterPostOpGasLimit`       | `uint256` | The amount of gas to allocate for the paymaster post-operation code            |
| `paymasterData`                 | `bytes`   | Data for paymaster (only if paymaster exists)                                  |
| `signature`                     | `bytes`   | Data passed into the account to verify authorization                           |

Users send `UserOperation` objects to a dedicated user operation mempool. They are not concerned with the packed version.
A specialized class of actors called **bundlers** (either block builders running special-purpose code, or users that can relay transactions to block builders eg. through a bundle marketplace such as Flashbots that can guarantee next-block-or-never inclusion) listen in on the user operation mempool, and create **bundle transactions**. A bundle transaction packages up multiple `UserOperation` objects into a single `handleOps` call to a pre-published global **entry point contract**.

To prevent replay attacks (both cross-chain and multiple `EntryPoint` implementations), the `signature` should depend on `chainid` and the `EntryPoint` address.

Note that one [EIP-7702](./eip-7702.md) "authorization tuple" value can be provided alongside the `UserOperation` struct,
but "authorization tuples" are not included in the `UserOperation` itself.

### EntryPoint definition

When passed to on-chain contacts (the EntryPoint contract, and then to the account and paymaster), a packed version of the above structure is used:

| Field                | Type      | Description                                                            |
|----------------------|-----------|------------------------------------------------------------------------|
| `sender`             | `address` |                                                                        |
| `nonce`              | `uint256` |                                                                        |
| `initCode`           | `bytes`   | concatenation of factory address and factoryData (or empty)            |
| `callData`           | `bytes`   |                                                                        |
| `accountGasLimits`   | `bytes32` | concatenation of verificationGas (16 bytes) and callGas (16 bytes)     |
| `preVerificationGas` | `uint256` |                                                                        |
| `gasFees`            | `bytes32` | concatenation of maxPriorityFee (16 bytes) and maxFeePerGas (16 bytes) |
| `paymasterAndData`   | `bytes`   | concatenation of paymaster fields (or empty)                           |
| `signature`          | `bytes`   |                                                                        |


The core interface of the entry point contract is as follows:

```solidity
function handleOps(PackedUserOperation[] calldata ops, address payable beneficiary);
```

### Account Contract Interface

The core interface required for an account to have is:

```solidity
interface IAccount {
  function validateUserOp
      (PackedUserOperation calldata userOp, bytes32 userOpHash, uint256 missingAccountFunds)
      external returns (uint256 validationData);
}
```

The `userOpHash` is a hash over the userOp (except signature), entryPoint and chainId.  

The account:

* MUST validate the caller is a trusted EntryPoint
* MUST validate that the signature is a valid signature of the `userOpHash`, and
  SHOULD return SIG_VALIDATION_FAILED (and not revert) on signature mismatch. Any other error MUST revert.
* MUST pay the entryPoint (caller) at least the "missingAccountFunds" (which might be zero, in case the current account's deposit is high enough)
* The account MAY pay more than this minimum, to cover future transactions (it can always issue `withdrawTo` to retrieve it)
* The return value MUST be packed of `authorizer`, `validUntil` and `validAfter` timestamps.
  * authorizer - 0 for valid signature, 1 to mark signature failure. Otherwise, an address of an authorizer contract, as defined in [ERC-7766](./eip-7766.md).
  * `validUntil` is 6-byte timestamp value, or zero for "infinite". The UserOp is valid only up to this time.
  * `validAfter` is 6-byte timestamp. The UserOp is valid only after this time.

The account MAY implement the interface `IAccountExecute`

```solidity
interface IAccountExecute {
  function executeUserOp(PackedUserOperation calldata userOp, bytes32 userOpHash) external;
}
```

This method will be called by the entryPoint with the current UserOperation, instead of executing the `callData` itself on the account.

### Semi-abstracted Nonce Support

In Ethereum protocol, the sequential transaction `nonce` value is used as a replay protection method as well as to
determine the valid order of transaction being included in blocks.

It also contributes to the transaction hash uniqueness, as a transaction by the same sender with the same
nonce may not be included in the chain twice.

However, requiring a single sequential `nonce` value is limiting the senders' ability to define their custom logic
with regard to transaction ordering and replay protection.

Instead of sequential `nonce` we implement a nonce mechanism that uses a single `uint256` nonce value in the `UserOperation`,
but treats it as two values:

* 192-bit "key"
* 64-bit "sequence"

These values are represented on-chain in the `EntryPoint` contract.
We define the following method in the `EntryPoint` interface to expose these values:

```solidity
function getNonce(address sender, uint192 key) external view returns (uint256 nonce);
```

For each `key` the `sequence` is validated and incremented sequentially and monotonically by the `EntryPoint` for
each UserOperation, however a new key can be introduced with an arbitrary value at any point.

This approach maintains the guarantee of `UserOperation` hash uniqueness on-chain on the protocol level while allowing
wallets to implement any custom logic they may need operating on a 192-bit "key" field, while fitting the 32 byte word.

#### Reading and validating the nonce

When preparing the UserOp bundlers may make a view call to this method to determine a valid value for the `nonce` field.

Bundler's validation of a UserOp should start with `getNonce` to ensure the transaction has a valid `nonce` field.

If the bundler is willing to accept multiple UserOperations by the same sender into their mempool,
this bundler is supposed to track the `key` and `sequence` pair of the UserOperations already added in the mempool.

#### Usage examples

1. Classic sequential nonce.

   In order to require the wallet to have classic, sequential nonce, the validation function should perform:

   ```solidity
   require(userOp.nonce<type(uint64).max)
   ```

2. Ordered administrative events

   In some cases, an account may need to have an "administrative" channel of operations running in parallel to normal
   operations.

   In this case, the account may use a specific `key` when calling methods on the account itself:

   ```solidity
   bytes4 sig = bytes4(userOp.callData[0 : 4]);
   uint key = userOp.nonce >> 64;
   if (sig == ADMIN_METHODSIG) {
       require(key == ADMIN_KEY, "wrong nonce-key for admin operation");
   } else {
       require(key == 0, "wrong nonce-key for normal operation");
   }
   ```

### Required entry point contract functionality

The entry point method is `handleOps`, which handles an array of userOps

The entry point's `handleOps` function must perform the following steps (we first describe the simpler non-paymaster case). It must make two loops, the **verification loop** and the **execution loop**. In the verification loop, the `handleOps` call must perform the following steps for each `UserOperation`:

* **Create the account if it does not yet exist**, using the initcode provided in the `UserOperation`.
  * If the account is an EOA with an [EIP-7702](./eip-7702.md) authorization designation, the EntryPoint validates the authorized address matches the one specified in the UserOperation signature (see [Support for [EIP-7702] authorizations](#support-for-eip-7702-authorizations)).
  * If the account does not exist, _and_ the initcode is empty, or does not deploy a contract at the "sender" address, the call must fail.
* calculate the maximum possible fee the account needs to pay (based on validation and call gas limits, and current gas values)
* calculate the fee the account must add to its "deposit" in the EntryPoint
* **Call `validateUserOp` on the account**, passing in the `UserOperation`, its hash and the required fee. The account should verify the operation's signature, and pay the fee if the account considers the operation valid. If any `validateUserOp` call fails, `handleOps` must skip execution of at least that operation, and may revert entirely.
* Validate the account's deposit in the entryPoint is high enough to cover the max possible cost (cover the already-done verification and max execution gas)

In the execution loop, the `handleOps` call must perform the following steps for each `UserOperation`:

* **Call the account with the `UserOperation`'s calldata**. It's up to the account to choose how to parse the calldata; an expected workflow is for the account to have an `execute` function that parses the remaining calldata as a series of one or more calls that the account should make.
* If the calldata starts with the methodsig `IAccountExecute.executeUserOp`, then the EntryPoint must build a calldata by encoding `executeUserOp(userOp,userOpHash)` and call the account using that calldata.
* After the call, refund the account's deposit with the excess gas cost that was pre-charged.\
 A penalty of `10%` (`UNUSED_GAS_PENALTY_PERCENT`) is applied on the amounts of `callGasLimit` and `paymasterPostOpGasLimit` gas that remains **unused**.\
 This penalty is only applied if the amount of the remaining unused gas is greater than or equal `40000` (`PENALTY_GAS_THRESHOLD`).\
 This penalty is necessary to prevent the UserOps from reserving large parts of the gas space in the bundle but leaving it unused and preventing the bundler from including other UserOperations.
* After the execution of all calls, pay the collected fees from all UserOperations to the `beneficiary` address provided by the bundler.

![](../assets/eip-4337/bundle-seq.svg)

Before accepting a `UserOperation`, bundlers should use an RPC method to locally call the `simulateValidation` function on the entry point, to verify that the signature is correct and the operation actually pays fees; see the [Simulation section below](#simulation) for details.
A node/bundler SHOULD drop (not add to the mempool) a `UserOperation` that fails the validation


### Support for [EIP-712](./eip-712.md) signatures

The `userOpHash` is calculated as an [EIP-712] typed message hash with the following parameters:

```solidity
bytes32 constant TYPE_HASH =
    keccak256(
        "EIP712Domain(string name,string version,uint256 chainId,address verifyingContract)"
    );

bytes32 constant PACKED_USEROP_TYPEHASH =
    keccak256(
        "PackedUserOperation(address sender,uint256 nonce,bytes initCode,bytes callData,bytes32 accountGasLimits,uint256 preVerificationGas,bytes32 gasFees,bytes paymasterAndData)"
    );
```

### Support for [EIP-7702](./eip-7702.md) authorizations

On networks with the [EIP-7702](./eip-7702.md) enabled, the `eth_sendUserOperation` method accepts an extra `eip7702Auth` parameter.
If this parameter is set, it should be a valid [EIP-7702](./eip-7702.md) authorization tuple, and signed by the `sender` address.
The bundler MUST add all required `eip7702Auth` of all UserOps in a bundle it to the `authorizationList` and execute
the bundle using a transaction of the `SET_CODE_TX_TYPE 0x04` transaction type.
Additionally, the UserOperation hash calculation is updated to include the desired [EIP-7702](./eip-7702.md) delegation address.

If the `initCode` field starts with `0x7702` padded with zeros, and this account was deployed using an EIP-7702 transaction, then the hash is calculated as follows:

* For the purpose of hash calculation, the first 20 bytes of the `initCode` field of the `UserOperation` are set to account's EIP-7702 delegate address (fetched with EXTCODECOPY)
* The `initCode` is not used to call a factory contract.
* If the `initCode` is longer than 20 bytes, then the rest of the initCode is used to call an initialization function in the account itself.

Note that a UserOperation may still be executed without such initCode. In this case the EntryPoint doesn't hash the current [EIP-7702 delegate](./eip-7702.md), and can be potentially executed against a modified account.

### Extension: paymasters

We extend the entry point logic to support **paymasters** that can sponsor transactions for other users. This feature can be used to allow application developers to subsidize fees for their users, allow users to pay fees with [ERC-20] tokens and many other use cases. When the paymasterAndData field in the UserOp is not empty, the entry point implements a different flow for that UserOperation:

![](../assets/eip-4337/bundle-seq-pm.svg)

During the verification loop, in addition to calling `validateUserOp`, the `handleOps` execution also must check that the paymaster has enough ETH deposited with the entry point to pay for the operation, and then call `validatePaymasterUserOp` on the paymaster to verify that the paymaster is willing to pay for the operation. Note that in this case, the `validateUserOp` is called with a `missingAccountFunds` of 0 to reflect that the account's deposit is not used for payment for this userOp.

If the paymaster's validatePaymasterUserOp returns a "context", then `handleOps` must call `postOp` on the paymaster after making the main execution call.

Maliciously crafted paymasters _can_ DoS the system. To prevent this, we use a reputation system. paymaster must either limit its storage usage, or have a stake. see the [reputation, throttling and banning section](#reputation-scoring-and-throttlingbanning-for-global-entities) for details.

The paymaster interface is as follows:

```solidity
function validatePaymasterUserOp
    (PackedUserOperation calldata userOp, bytes32 userOpHash, uint256 maxCost)
    external returns (bytes memory context, uint256 validationData);

function postOp
    (PostOpMode mode, bytes calldata context, uint256 actualGasCost, uint256 actualUserOpFeePerGas)
    external;

enum PostOpMode {
    opSucceeded, // user op succeeded
    opReverted, // user op reverted. still has to pay for gas.
    postOpReverted // Regardless of the UserOp call status, the postOp reverted, and caused both executions to revert.
}
```

The EntryPoint must implement the following API to let entities like paymasters have a stake, and thus have more flexibility in their storage access (see [reputation, throttling and banning section](#reputation-scoring-and-throttlingbanning-for-global-entities) for details.)

```solidity
// add a stake to the calling entity
function addStake(uint32 _unstakeDelaySec) external payable

// unlock the stake (must wait unstakeDelay before can withdraw)
function unlockStake() external

// withdraw the unlocked stake
function withdrawStake(address payable withdrawAddress) external
```

The paymaster must also have a deposit, which the entry point will charge UserOperation costs from.
The deposit (for paying gas fees) is separate from the stake (which is locked).

The EntryPoint must implement the following interface to allow paymasters (and optionally accounts) to manage their deposit:

```c++
// return the deposit of an account
function balanceOf(address account) public view returns (uint256)

// add to the deposit of the given account
function depositTo(address account) public payable

// add to the deposit of the calling account
receive() external payable

// withdraw from the deposit of the current account
function withdrawTo(address payable withdrawAddress, uint256 withdrawAmount) external
```

### Bundler behavior upon receiving a UserOperation

![bundle-build-full-seq.svg](../assets/erc-4337/bundle-build-full-seq.svg)

When a bundler receives a `UserOperation`, it must first run some basic sanity checks, namely that:

* Either the `sender` is an existing contract, or the `initCode` is not empty (but not both)
* If `initCode` is not empty, parse its first 20 bytes as a factory address.  Record whether the factory is staked, in case the later simulation indicates that it needs to be.  If the factory accesses the global state, it must be staked - see [reputation, throttling and banning section](#reputation-scoring-and-throttlingbanning-for-global-entities) for details.
* The `verificationGasLimit` is sufficiently low (`<= MAX_VERIFICATION_GAS`) and the `preVerificationGas` is sufficiently high (enough to pay for the calldata gas cost of serializing the `UserOperation` plus `PRE_VERIFICATION_OVERHEAD_GAS`)
* The `paymasterAndData` is either empty, or starts with the **paymaster** address, which is a contract that (i) currently has nonempty code on chain, (ii) has a sufficient deposit to pay for the UserOperation, and (iii) is not currently banned. During simulation, the paymaster's stake is also checked, depending on its storage usage - see [reputation, throttling and banning section](#reputation-scoring-and-throttlingbanning-for-global-entities) for details.
* The `callGasLimit` is at least the cost of a `CALL` with non-zero value.
* The `maxFeePerGas` and `maxPriorityFeePerGas` are above a configurable minimum value that the bundler is willing to accept. At the minimum, they are sufficiently high to be included with the current `block.basefee`.
* The sender doesn't have another `UserOperation` already present in the pool (or it replaces an existing entry with the same sender and nonce, with a higher `maxPriorityFeePerGas` and an equally increased `maxFeePerGas`). Only one `UserOperation` per sender may be included in a single batch. A sender is exempt from this rule and may have multiple `UserOperations` in the pool and in a batch if it is staked (see [reputation, throttling and banning section](#reputation-scoring-and-throttlingbanning-for-global-entities) below), but this exception is of limited use to normal accounts.

If the `UserOperation` object passes these sanity checks, the bundler must next run the first op simulation, and if the simulation succeeds, the bundler must add the op to the pool. A second simulation must also happen during bundling to make sure the UserOperation is still valid.

### Simulation

#### Simulation Rationale

To add a UserOperation into the mempool (and later to add it into a bundle) we need to "simulate" its validation to make sure it is valid, and that it pays for its own execution.
In addition, we need to verify that the same will hold true when executed on-chain.
For this purpose, a UserOperation is not allowed to access any information that might change between simulation and execution, such as current block time, number, hash etc.
In addition, a UserOperation is only allowed to access data related to this sender address: Multiple UserOperations should not access the same storage, so it is impossible to invalidate a large number of UserOperations with a single state change.
There are 2 special entity contracts that interact with the account: the factory (initCode) that deploys the contract, and the paymaster that can pay for the gas.
Each of these contracts is also restricted in its storage access, to make sure UserOperation validations are isolated.

#### Simulation Specification:

To simulate a `UserOperation` validation, the bundler makes a view call to `simulateValidation(userop)`.

The EntryPoint itself does not implement the simulation methods. Instead, when making the simulation view call,
The bundler should provide the alternate EntryPointSimulations code, which extends the EntryPoint with the simulation methods.

The simulation core methods:

```solidity

struct ValidationResult {
    ReturnInfo returnInfo;
    StakeInfo senderInfo;
    StakeInfo factoryInfo;
    StakeInfo paymasterInfo;
    AggregatorStakeInfo aggregatorInfo;
}

function simulateValidation(PackedUserOperation calldata userOp)
external returns (ValidationResult memory);

struct ReturnInfo {
    uint256 preOpGas;
    uint256 prefund;
    uint256 accountValidationData;
    uint256 paymasterValidationData;
    bytes paymasterContext;
}

struct StakeInfo {
  uint256 stake;
  uint256 unstakeDelaySec;
}

```

The `AggregatorStakeInfo` structure is further defined in [ERC-7766](./eip-7766.md).

This method returns `ValidationResult` or revert on validation failure.
The node should drop the UserOperation if the simulation fails (either by revert or by "signature failure")

The simulated call performs the full validation, by calling:

1. If `initCode` is present, create the account.
2. `account.validateUserOp`.
3. if specified a paymaster: `paymaster.validatePaymasterUserOp`.

The simulateValidation should validate the return value (validationData) returned by the account's `validateUserOp` and paymaster's `validatePaymasterUserOp`.
The paymaster MUST return either "0" (success) or SIG_VALIDATION_FAILED.
Either return value may contain a "validAfter" and "validUntil" timestamps, which is the time-range that this UserOperation is valid on-chain.
A node MAY drop a UserOperation if it expires too soon (e.g. wouldn't make it to the next block) by either the account or paymaster.
If the `ValidationResult` includes `sigFail`, the bundler SHOULD drop the `UserOperation`.

To prevent DoS attacks on bundlers, they must make sure the validation methods above pass the validation rules, which constrain their usage of opcodes and storage.
For the complete procedure see [ERC-7562](./eip-7562.md)

### Alternative Mempools

The simulation rules above are strict and prevent the ability of paymasters to grief the system.
However, there might be use cases where specific paymasters can be validated
(through manual auditing) and verified that they cannot cause any problem, while still require relaxing of the opcode rules.
A bundler cannot simply "whitelist" a request from a specific paymaster: if that paymaster is not accepted by all
bundlers, then its support will be sporadic at best.
Instead, we introduce the term "alternate mempool": a modified validation rules, and procedure of propagating them to other bundlers.

The procedure of using alternate mempools is defined in [ERC-7562](./eip-7562.md#alt-mempools-rules)

### Bundling

Bundling is the process where a node/bundler collects multiple UserOperations and creates a single transaction to submit on-chain.

During bundling, the bundler should:

* Exclude UserOps that access any sender address of another UserOp in the same batch.
* Exclude UserOps that access any address created by another UserOp validation in the same batch (via a factory).
* For each paymaster used in the batch, keep track of the balance while adding UserOps. Ensure that it has sufficient deposit to pay for all the UserOps that use it.

After creating the batch, before including the transaction in a block, the bundler should:

* Run `debug_traceCall` with maximum possible gas, to enforce the validation rules on opcode and storage access,
  as well as to verify the entire `handleOps` batch transaction,
  and use the consumed gas for the actual transaction execution.
* If the call reverted, the bundler MUST use the trace result to find the entity that reverted the call. \
  This is the last entity that is CALL'ed by the EntryPoint prior to the revert. \
  (the bundler cannot assume the revert is `FailedOp`)
* If any verification context rule was violated the bundlers should treat it the same as
  if this UserOperation reverted.
* Remove the offending UserOperation from the current bundle and from mempool.
* If the error is caused by a `factory` or a `paymaster`, and the `sender`
  of the UserOp **is not** a staked entity, then issue a "ban" (see ["Reputation, throttling and banning"](#reputation-scoring-and-throttlingbanning-for-global-entities))
  for the guilty factory or paymaster.
* If the error is caused by a `factory` or a `paymaster`, and the `sender`
  of the UserOp **is** a staked entity, do not ban the `factory` / `paymaster` from the mempool.
  Instead, issue a "ban" for the staked `sender` entity.
* Repeat until `debug_traceCall` succeeds.

As staked entries may use some kind of transient storage to communicate data between UserOperations in the same bundle,
it is critical that the exact same opcode and precompile banning rules as well as storage access rules are enforced
for the `handleOps` validation in its entirety as for individual UserOperations.
Otherwise, attackers may be able to use the banned opcodes to detect running on-chain and trigger a `FailedOp` revert.

When a bundler includes a bundle in a block it must ensure that earlier transactions in the block don't make any UserOperation fail. It should either use access lists to prevent conflicts, or place the bundle as the first transaction in the block.


### Error codes.

While performing validation, the EntryPoint must revert on failures. During simulation, the calling bundler MUST be able to determine which entity (factory, account or paymaster) caused the failure.
The attribution of a revert to an entity is done using call-tracing: the last entity called by the EntryPoint prior to the revert is the entity that caused the revert.
* For diagnostic purposes, the EntryPoint must only revert with explicit FailedOp() or FailedOpWithRevert() errors.
* The message of the error starts with event code, AA##
* Event code starting with "AA1" signifies an error during account creation
* Event code starting with "AA2" signifies an error during account validation (validateUserOp)
* Event code starting with "AA3" signifies an error during paymaster validation (validatePaymasterUserOp)


## Rationale

The main challenge with a purely smart contract wallet-based account abstraction system is DoS safety: how can a block builder including an operation make sure that it will actually pay fees, without having to first execute the entire operation?
Requiring the block builder to execute the entire operation opens a DoS attack vector, as an attacker could easily send many operations that pretend to pay a fee but then revert at the last moment after a long execution.
Similarly, to prevent attackers from cheaply clogging the mempool, nodes in the P2P network need to check if an operation will pay a fee before they are willing to forward it.

The first step is a clean separation between validation (acceptance of UserOperation, and acceptance to pay) and execution.
In this proposal, we expect accounts to have a `validateUserOp` method that takes as input a `UserOperation`, verifies the signature and pays the fee.
Only if this method returns successfully, the execution will happen.

The entry point-based approach allows for a clean separation between verification and execution, and keeps accounts' logic simple. It enforces the simple rule that only after validation is successful (and the UserOp can pay), the execution is done, and also guarantees the fee payment.

### Validation Rules Rationale
The next step is protecting the bundlers from denial-of-service attacks by a mass number of UserOperations that appear to be valid (and pay) but that eventually revert, and thus block the bundler from processing valid UserOperations.

There are two types of UserOperations that can fail validation:
1. UserOperations that succeed in initial validation (and accepted into the mempool), but rely on the environment state to fail later when attempting to include them in a block.
2. UserOperations that are valid when checked independently, by fail when bundled together to be put on-chain.
To prevent such rogue UserOperations, the bundler is required to follow a set of [restrictions on the validation function](./eip-7562.md), to prevent such denial-of-service attacks.

### Reputation Rationale.

UserOperation's storage access rules prevent them from interfering with each other.
But "global" entities - paymasters and factories are accessed by multiple UserOperations, and thus might invalidate multiple previously valid UserOperations.

To prevent abuse, we throttle down (or completely ban for a period of time) an entity that causes invalidation of a large number of UserOperations in the mempool.
To prevent such entities from "Sybil-attack", we require them to stake with the system, and thus make such DoS attack very expensive.
Note that this stake is never slashed, and can be withdrawn at any time (after unstake delay)

Unstaked entities are allowed, under the rules below.

When staked, an entity is less restricted in its memory usage.

The stake value is not enforced on-chain, but specifically by each node while simulating a transaction.

### Reputation scoring and throttling/banning for global entities

[ERC-7562] defines a set of rules a bundler must follow when accepting UserOperations into the mempool.
It also describes the "reputation"

### Paymasters

Paymaster contracts allow the abstraction of gas: having a contract, that is not the sender of the transaction, to pay for the transaction fees.

Paymaster architecture allows them to follow the model of "pre-charge, and later refund".
E.g. a token-paymaster may pre-charge the user with the max possible price of the transaction, and refund the user with the excess afterwards.

### First-time account creation

It is an important design goal of this proposal to replicate the key property of EOAs that users do not need to perform some custom action or rely on an existing user to create their wallet; they can simply generate an address locally and immediately start accepting funds.

The wallet creation itself is done by a "factory" contract, with wallet-specific data.
The factory is expected to use CREATE2 (not CREATE) to create the wallet, so that the order of creation of wallets doesn't interfere with the generated addresses.
The `initCode` field (if non-zero length) is parsed as a 20-byte address, followed by "calldata" to pass to this address.
This method call is expected to create a wallet and return its address.
If the factory does use CREATE2 or some other deterministic method to create the wallet, it's expected to return the wallet address even if the wallet has already been created.  This comes to make it easier for bundlers to query the address without knowing if the wallet has already been deployed, by simulating a call to `entryPoint.getSenderAddress()`, which calls the factory under the hood.
When `initCode` is specified, if either the `sender` address points to an existing contract, or (after calling the initCode) the `sender` address still does not exist,
then the operation is aborted.
The `initCode` MUST NOT be called directly from the entryPoint, but from another address.
The contract created by this factory method should accept a call to `validateUserOp` to validate the UserOp's signature.
For security reasons, it is important that the generated contract address will depend on the initial signature.
This way, even if someone can create a wallet at that address, he can't set different credentials to control it.
The factory has to be staked if it accesses global storage - see [reputation, throttling and banning section](#reputation-scoring-and-throttlingbanning-for-global-entities) for details.

NOTE: In order for the wallet to determine the "counterfactual" address of the wallet (prior to its creation),
it should make a static call to the `entryPoint.getSenderAddress()`

### Entry point upgrading

Accounts are encouraged to be DELEGATECALL forwarding contracts for gas efficiency and to allow account upgradability. The account code is expected to hard-code the entry point into their code for gas efficiency. If a new entry point is introduced, whether to add new functionality, improve gas efficiency, or fix a critical security bug, users can self-call to replace their account's code address with a new code address containing code that points to a new entry point. During an upgrade process, it's expected that two mempools will run in parallel.

## Backwards Compatibility

This ERC does not change the consensus layer, so there are no backwards compatibility issues for Ethereum as a whole. Unfortunately it is not easily compatible with pre-[ERC-4337](./eip-4337.md) accounts, because those accounts do not have a `validateUserOp` function. If the account has a function for authorizing a trusted op submitter, then this could be fixed by creating an [ERC-4337](./eip-4337.md) compatible account that re-implements the verification logic as a wrapper and setting it to be the original account's trusted op submitter.

## Reference Implementation

See `https://github.com/eth-infinitism/account-abstraction/tree/main/contracts`

## Security Considerations

The entry point contract will need to be very heavily audited and formally verified, because it will serve as a central trust point for _all_ [ERC-4337]. In total, this architecture reduces auditing and formal verification load for the ecosystem, because the amount of work that individual _accounts_ have to do becomes much smaller (they need only verify the `validateUserOp` function and its "check signature and pay fees" logic) and check that other functions are `msg.sender == ENTRY_POINT` gated (perhaps also allowing `msg.sender == self`), but it is nevertheless the case that this is done precisely by concentrating security risk in the entry point contract that needs to be verified to be very robust.

Verification would need to cover two primary claims (not including claims needed to protect paymasters, and claims needed to establish p2p-level DoS resistance):

* **Safety against arbitrary hijacking**: The entry point only calls an account generically if `validateUserOp` to that specific account has passed (and with `op.calldata` equal to the generic call's calldata)
* **Safety against fee draining**: If the entry point calls `validateUserOp` and passes, it also must make the generic call with calldata equal to `op.calldata`

## Copyright

Copyright and related rights waived via [CC0](../LICENSE.md).<|MERGE_RESOLUTION|>--- conflicted
+++ resolved
@@ -8,11 +8,8 @@
 type: Standards Track
 category: ERC
 created: 2021-09-29
-<<<<<<< HEAD
 requires: 712, 7562
-=======
-requires: 712
->>>>>>> 629f05a1
+
 ---
 
 ## Abstract
