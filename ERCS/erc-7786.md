---
eip: 7786
title: Cross-Chain Messaging Gateway
description: An interface for contracts to send and receive cross-chain messages.
author: Francisco Giordano (@frangio), Hadrien Croubois (@Amxx), Ernesto Garcia (@ernestognw), CJ Cobb (@cjcobb23)
discussions-to: https://ethereum-magicians.org/t/erc-7786-cross-chain-messaging-gateway/21374
status: Draft
type: Standards Track
category: ERC
created: 2024-10-14
---

## Abstract

This proposal describes an interface, and the corresponding workflow, for smart contracts to send arbitrary data through cross-chain messaging protocols. The end goal of this proposal is to have all such messaging protocols accessible via this interface (natively or using "adapters") to improve their composability and interoperability. That would allow a new class of cross-chain native smart contracts to emerge while reducing vendor lock-in. This proposal is modular by design, allowing users to leverage bridge-specific features through attributes while providing simple "universal" access to the simple feature of "just getting a simple message through".

## Motivation

Cross-chain messaging protocols (or bridges) allow communication between smart contracts deployed on different blockchains. There is a large diversity of such protocols with multiple degrees of decentralization, different architectures, implementing different interfaces, and providing different guarantees to users.

Because almost every protocol implements a different workflow using a specific interface, portability between bridges is currently basically impossible. This also prevents the development of generic contracts that rely on cross chain communication.

The objective of the ERC is to provide a standard interface, and a corresponding workflow, for performing cross-chain communication between contracts. Existing cross-chain communication protocols that do not natively implement this interface should be able to adopt it using adapter gateway contracts.

Compared to previous ERCs in this area, this ERC offers compatibility with chains outside of the Ethereum/EVM ecosystem, and it is extensible to support the different feature sets of various protocols while offering a shared core of standard functionality.

## Specification

The key words "MUST", "MUST NOT", "REQUIRED", "SHALL", "SHALL NOT", "SHOULD", "SHOULD NOT", "RECOMMENDED", "NOT RECOMMENDED", "MAY", and "OPTIONAL" in this document are to be interpreted as described in RFC 2119 and RFC 8174.

### Message Field Encoding

A cross-chain message consists of a sender, receiver, payload, and list of attributes.

#### Sender & Receiver

The sender account (in the source chain) and receiver account (in the destination chain) MUST be represented using CAIP-10 account identifiers. Note that these are ASCII-encoded strings.

A CAIP-10 account identifier embeds a CAIP-2 chain identifier along with an address. In some parts of the interface, the address and the chain parts will be provided separately rather than as a single string, or the chain part will be implicit.

#### Payload

The payload is an opaque `bytes` value.

#### Attributes

Attributes are structured pieces of message data and/or metadata. Each attribute is a key-value pair, where the key determines the type and encoding of the value, as well as its meaning and behavior.

Some attributes are message data that must be sent to the receiver, although they can be transformed as long as their meaning is preserved. Other attributes are metadata that will be used by the intervening gateways and potentially removed before the message reaches the receiver.

The set of attributes is extensible. It is RECOMMENDED to standardize attributes and their characteristics by publishing them as ERCs.

A gateway MAY support any set of attributes. An empty attribute list MUST always be accepted by a gateway.

Each attribute key MUST have the format of a Solidity function signature, i.e., a name followed by a list of types in parentheses. For example, `minGasLimit(uint256)`.

In this specification attributes are encoded as an array of `bytes` (i.e., `bytes[]`). Each element of the array MUST encode an attribute in the form of a Solidity function call, i.e., the first 4 bytes of the hash of the key followed by the ABI-encoded value.

### Sending Procedure

An **Source Gateway** is a contract that offers a protocol to send a message to a receiver on another chain. It MUST implement `IERC7786GatewaySource`.

```solidity
interface IERC7786GatewaySource {
    event MessagePosted(bytes32 indexed outboxId, string sender, string receiver, bytes payload, uint256 value, bytes[] attributes);

    error UnsupportedAttribute(bytes4 selector);

    function supportsAttribute(bytes4 selector) external view returns (bool);

    function sendMessage(
        string calldata destinationChain, // CAIP-2 chain identifier
        string calldata receiver, // CAIP-10 account address
        bytes calldata payload,
        bytes[] calldata attributes
    ) external payable returns (bytes32 outboxId);
}
```

#### `supportsAttribute`

Returns a boolean indicating whether an attribute is supported by the gateway, identified by the selector computed from the attribute signature.

A gateway MAY be upgraded with support for additional attributes. Once present support for an attribute SHOULD NOT be removed to preserve backwards compatibility with users of the gateway.

#### `sendMessage`

Initiates the sending of a message.

Further action MAY be required by the gateway to make the sending of the message effective, such as providing payment for gas. See Post-processing.

MUST revert with `UnsupportedAttribute` if an unsupported attribute key is included. MAY revert if the value of an attribute is not a valid encoding for its expected type.

MAY accept call value (native token) to be sent with the message. MUST revert if call value is included but it is not a feature supported by the gateway. It is unspecified how this value is represented on the destination.

MAY generate and return a unique non-zero _outbox identifier_, otherwise returning zero. This identifier can be used to track the lifecycle of the message in the outbox in events and for post-processing.

MUST emit a `MessagePosted` event, including the optional outbox identifier that is returned by the function.

#### `MessagePosted`

This event signals that a would-be sender has requested a message to be sent.

If `outboxId` is present, post-processing MAY be required to send the message through the cross-chain channel.

#### Post-processing

After a sender has invoked `sendMessage`, further action MAY be required by the gateways to make the message effective. This is called _post-processing_. For example, some payment is typically required to cover the gas of executing the message at the destination.

The exact interface for any such action is out of scope of this ERC. If the `postProcessingOwner` attribute is supported and present, such actions MUST be restricted to the specified account, otherwise they MUST be able to be performed by any party in a way that MUST NOT be able to compromise the eventual receipt of the message.

### Reception Procedure

A **Destination Gateway** is a contract that implements a protocol to validate messages sent on other chains. The interface of the destination gateway and how it is invoked is out of scope of this ERC.

The protocol MUST ensure delivery of a sent message to its **receiver** using the `IERC7786Receiver` interface (specified below), which the receiver MUST implement.

Once the message can be safely delivered (see Properties), the gateway MUST invoke `executeMessage` with the message contents.

The gateway MUST verify that `executeMessage` returns the correct value, and MUST revert otherwise.

```solidity
interface IERC7786Receiver {
    function executeMessage(
        string calldata sourceChain, // CAIP-2 chain identifier
        string calldata sender, // CAIP-10 account address
        bytes calldata payload,
        bytes[] calldata attributes
    ) external payable returns (bytes4);
}
```

<<<<<<< HEAD
#### `executeMessage`

Delivery of a message sent from another chain.
=======
A **Destination Gateway** is a contract that implements a protocol to validate messages sent on other chains.
>>>>>>> 69537471

The receiver MUST validate that the caller of this function is a **known gateway**, i.e., one whose underlying cross-chain messaging protocol it trusts.

<<<<<<< HEAD
MUST return `IERC7786Receiver.executeMessage.selector` (`0x675b049b`). 

#### Interaction Diagram

![](../assets/erc-7786/active-mode.svg)
=======
The gateway MUST verify that `executeMessage` returns the correct value, and MUST revert if that is not the case.

##### Interaction Diagram

![](../assets/erc-7786/send-execute.svg)
>>>>>>> 69537471

### Properties

The protocol underlying a pair of gateways is expected to guarantee a series of properties. For detailed definition and discussion we refer to XChain Research’s _Cross-chain Interoperability Report_.

- The protocol MUST guarantee Safety: A message is delivered at the destination if and only if it was sent at the source. The delivery process must ensure a message is only delivered once the sending transaction is finalized, and not delivered more than once. Note that there can be multiple messages with identical parameters that must be delivered separately.
- The protocol MUST guarantee Liveness: A sent message is delivered at the destination eventually, assuming Liveness and censorship-resistance of the source and destination chains.
- The protocol SHOULD guarantee Timeliness: A sent message is delivered at the destination within a bounded delivery time, which should be documented.
- The above properties SHOULD NOT rely on trust in some centralized actor. For example, safety should be guaranteed by some trustless mechanism such as a light client proof, or attestations by an open, decentralized validator set. Relaying should be decentralized or permissionless to ensure liveness; a centralized relayer can fail and thus halt the protocol.

### Pending discussion

- Should the destination and receiver inputs of `sendMessage` be kept as two separate strings, or merged as a single CAIP-10 string with a `:` separator? This has implication of the calldata length, which in some cases may be stored.
- Do we want the gateway to have the ability to inform users of the address of the new version, similar to how `AccessManager` can update then authority trusted by an `AccessManaged`? This could be useful if a gateway is ever deprecated in favor of a new version.
- Should data and metadata attributes be split in two? What are data attributes used for? Do we need them?
- Passing full payload or payload hash (as done by Axelar) ? Same question for attributes, possibly different answer depending on attribute malleability.

## Rationale

Attributes are designed so that gateways can expose any specific features the bridge offers without having to use a specific endpoint. Having a unique endpoint, with modularity through attributes, SHOULD allow contracts to change the gateway they use while continuing to express messages the same way. This portability offers many advantages:

- A contract that relies on a specific gateway for sending messages is vulnerable to the gateway being paused, deprecated, or simply breaking. If the communication between the contract and the gateway is standard, an admin of the contract COULD update the address (in storage) of the gateway to use. In particular, senders to update to the new gateway when a new version is available.
- Bridge layering SHOULD be possible. In particular, this interface should allow for a new class of bridges that routes the message through multiple independent bridges. Delivery of the message could require one or multiple of these independent bridges depending on whether improved liveness or safety is desired.

As some cross-chain communication protocols require additional parameters beyond the destination and the payload, and because we want to send messages through those bridges without any knowledge of these additional parameters, a post-processing of the message MAY be required (after `sendMessage` is called, and before the message is delivered). The additional parameters MAY be supported through attributes, which would remove the need for a post-processing step. If these additional parameters are not provided through an attribute, an additional call to the gateway is REQUIRED for the message to be sent. If possible, the gateway SHOULD be designed so that anyone with an incentive for the message to be delivered can jump in. A malicious actor providing invalid parameters SHOULD NOT prevent the message from being successfully relayed by someone else.

Some protocols gateway support doing arbitrary direct calls on the receiver. In that case, the receiver must detect that they are being called by the gateway to properly identify cross-chain messages. Getters are available on the gateway to figure out where the cross-chain message comes from (source chain and sender address). This approach has the downside that it allows anyone to trigger any call from the gateway to any contract. This is dangerous if the gateway ever holds any assets ([ERC-20](./eip-20.md) or similar). The use of a dedicated `executeMessage` function on the receiver protects any assets or permissions held by the gateway against such attacks. If the ability to perform direct calls is desired, this can be implemented as a wrapper on top of any gateway that implements this ERC.

## Backwards Compatibility

Existing cross-chain messaging protocols implement proprietary interfaces. We recommend that protocols natively implement the standard interface defined here, and propose the development of standard adapters for those that don't.

## Security Considerations

Unfortunately, CAIP-2 and CAIP-10 names are not unique. Using non-canonical strings may lead to undefined behavior, including message delivery failure and locked assets. While source gateways have a role to play in checking that user input are valid, we also believe that more effort should be put into standardizing and documenting what the canonical format is for each CAIP-2 namespace. This effort is beyond the scope of this ERC.

Needs discussion.

## Copyright

Copyright and related rights waived via [CC0](../LICENSE.md).<|MERGE_RESOLUTION|>--- conflicted
+++ resolved
@@ -130,29 +130,17 @@
 }
 ```
 
-<<<<<<< HEAD
 #### `executeMessage`
 
 Delivery of a message sent from another chain.
-=======
-A **Destination Gateway** is a contract that implements a protocol to validate messages sent on other chains.
->>>>>>> 69537471
 
 The receiver MUST validate that the caller of this function is a **known gateway**, i.e., one whose underlying cross-chain messaging protocol it trusts.
 
-<<<<<<< HEAD
 MUST return `IERC7786Receiver.executeMessage.selector` (`0x675b049b`). 
 
 #### Interaction Diagram
 
-![](../assets/erc-7786/active-mode.svg)
-=======
-The gateway MUST verify that `executeMessage` returns the correct value, and MUST revert if that is not the case.
-
-##### Interaction Diagram
-
 ![](../assets/erc-7786/send-execute.svg)
->>>>>>> 69537471
 
 ### Properties
 
