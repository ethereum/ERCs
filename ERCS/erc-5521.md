--- conflicted
+++ resolved
@@ -4,12 +4,7 @@
 description: An ERC-721 extension to construct reference relationships among NFTs
 author: Saber Yu (@OniReimu), Qin Wang <qin.wang@data61.csiro.au>, Shange Fu <shange.fu@monash.edu>, Yilin Sai <yilin.sai@data61.csiro.au>, Shiping Chen <shiping.chen@data61.csiro.au>, Sherry Xu <xiwei.xu@data61.csiro.au>, Jiangshan Yu <jiangshan.yu@monash.edu>
 discussions-to: https://ethereum-magicians.org/t/eip-x-erc-721-referable-nft/10310
-<<<<<<< HEAD
 status: Final
-=======
-status: Last Call
-last-call-deadline: 2024-06-07
->>>>>>> cfe296ac
 type: Standards Track
 category: ERC
 created: 2022-08-10
@@ -132,11 +127,7 @@
 ### Is this event informative enough? 
 `UpdateNode`: This event disseminates crucial information, including the rNFT ID, its owner, and lists of contract addresses/IDs with rNFTs referring to or referred by the subject rNFT. This data set enables stakeholders to efficiently manage and navigate the complex web of relationships inherent in the rNFT ecosystem.
 
-<<<<<<< HEAD
 Implementers are free to choose to use a struct (a recommended struct is given in the Reference Implementation), or several separate mappings, or whatever other storage mechanism. Whichever mechanism chosen has no observable effect on the behaviour of the contract, as long as its output can fulfill the `UpdateNode` event.
-=======
-Implementers are free to choose to use a struct (a **RECOMMENDED** struct is given in the Reference Implementation), or several separate mappings, or whatever other storage mechanism. Whichever mechanism chosen has no observable effect on the behaviour of the contract, as long as its output can fulfill the `UpdateNode` event.
->>>>>>> cfe296ac
 
 ### Why `createdTimestampOf`?
 `createdTimestamp`: A key principle of this standard is that an rNFT should reference content already accepted by the community (a time-based sequence known by participants). Global timestamps for rNFTs are thus essential, serving to prevent conflicting states (akin to concurrency issues in transaction processing and block organization). We define a block-level timestamp where `createdTimestamp = block.timestamp` Note that, given that the granularity of references is tied to the block timestamp, it is impractical to discern the order of two rNFTs within the same block.
@@ -157,24 +148,14 @@
 
 ## Reference Implementation
 
-<<<<<<< HEAD
 The recommended implementation is demonstrated as follows:
 
 - `Relationship`: a structure that contains `referring`, `referred`, `referringKeys`, `referredKeys`, `createdTimestamp`, and other customized and optional attributes (i.e., not necessarily included in the standard) such as `privityOfAgreement` recording the ownerships of referred NFTs at the time the Referable NFTs (rNFTs) were being created or `profitSharing` recording the profit sharing of `referring`.
-=======
-The **RECOMMENDED** implementation is demonstrated as follows:
-
-- `Relationship`: a structure that contains `referring`, `referred`, `referringKeys`, `referredKeys`, `createdTimestamp`, and other customized and **OPTIONAL** attributes (i.e., not necessarily included in the standard) such as `privityOfAgreement` recording the ownerships of referred NFTs at the time the Referable NFTs (rNFTs) were being created or `profitSharing` recording the profit sharing of `referring`.
->>>>>>> cfe296ac
 - `referring`: an out-degree indicator, used to show the users this NFT refers to;
 - `referred`: an in-degree indicator, used to show the users who have refereed this NFT;
 - `referringKeys`: a helper for mapping conversion of out-degree indicators, used for events;
 - `referredKeys`: a helper for mapping conversion of in-degree indicators, used for events;
-<<<<<<< HEAD
 - `createdTimestamp`: a time-based indicator, used to compare the timestamp of mint, which should not be editable anyhow by callers.
-=======
-- `createdTimestamp`: a time-based indicator, used to compare the timestamp of mint, which **MUST NOT** be editable anyhow by callers.
->>>>>>> cfe296ac
 - `referringOf` and `referredOf`: First, the current `referringOf` and `referredOf` allow cross-contract looking up, while this cannot be done by directly accessing `_relationship`. Secondly, only if privacy is not a concern, making `_relationship` public simplifies the contract by relying on Solidity’s automatically generated getters. However, if you need to control the visibility of the data, keeping the state variable private and providing specific getter functions would be the best approach.  For example, if `_relationship` includes details about specific users’ interactions or transactions or some private extensible parameters (in the updated version, we specifically highlight the `Relationship` can be extended to meet different requirements), always making this data public could reveal users’ behavior patterns or preferences, leading to potential privacy breaches.
 - `convertMap`: This function is essential for retrieving the full mapping contents within a struct. Even if `_relationship` is public, The getters only allow retrieval of individual values for specific keys. Since we need comprehensive access to all stored addresses, `convertMap` is necessary to fulfill our event emission requirements.
 
