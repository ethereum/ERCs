---
eip: 7844
title: Consolidated Dynamic Storage (CDS)
description: Unbounded in-place storage structure upgradeability managed at the contract level.
author: Cameron Warnick (@wisecameron)
discussions-to: https://ethereum-magicians.org/t/erc-7844-consolidated-dynamic-storage-cds/22217
status: Draft
type: Standards Track
category: ERC
created: 2024-12-13
---

## Abstract  

<<<<<<< HEAD
**Consolidated Dynamic Storage (CDS)** introduces a new foundational storage primitive with broad implications for modern smart contract development.  Its aim is twofold: make storage upgradeability safe and consistent by introducing the concept of *storage abstraction,* and provide a holistic, ready-to-use foundation that naturally fosters good development hygeine, while allowing developers to zero in on business logic.  It differs considerably from alternative upgradeability solutions such as UUPS and Diamond Storage: CDS is a complete storage management layer, rather than a design pattern.
=======
**Consolidated Dynamic Storage (CDS)** introduces a dedicated storage contract that provides dynamically extendable, hash-indexed storage spaces shared across multiple contracts. By consolidating structured storage into a single, logically segmented layer, CDS eliminates slot conflicts, enables deterministic schema expansion, and enforces strict separation between storage and execution.  Consolidated multi-contract storage management is also offered by [ERC-2535](./eip-2535.md)'s Diamond Pattern.  CDS expands on this concept by introducing consistent cross-contract access and modification procedures, allowing cross-contract dependencies to leverage standardized interfaces that remain stable regardless of logical or data structure updates.  
>>>>>>> 6dd17aef

CDS provides dynamically extendable, hash-indexed storage spaces shared across multiple contracts. By consolidating structured storage into a single, logically segmented layer, CDS eliminates slot conflicts, enables deterministic schema expansion, and enforces strict separation between storage and execution.  Consolidated multi-contract storage management is also offered by the Diamond Pattern.  CDS expands on this concept by introducing consistent cross-contract access and modification procedures, allowing cross-contract dependencies to leverage standardized interfaces that remain stable regardless of logical or data structure updates.  

CDS enables in-place storage structure extension, referred to as *storage abstraction,* introducing mapped storage spaces populated by "extendible structs," and thereby removing any need for storage-driven contract redeployments or manual slot management.  Storage spaces can be dynamically allocated in-place, and are logically segmented using an efficient hashing algorithm.  By leveraging basic access controls, development teams can ensure secure storage management for an arbitrary-length collection of linked contracts with varying permissions, gaining the resilience of siloed storage within a unified storage context.  This holistic approach to deterministic storage management facilitates safe upgrades while reducing operational costs and complexity. With on-chain storage considerations managed by CDS, developers are free to focus solely on contract logic, enabling streamlined development and reducing audit scope, while minimizing the odds of vulnerabilities reaching production, especially via upgrades.

Additionally, CDS optimizes execution efficiency by enforcing a single-hop storage access model, replacing deep delegation chains with direct, permissioned storage interactions. This reduces redundant SLOAD operations and lowers gas overhead in multi-contract systems. These properties make CDS particularly well-suited for DeFi protocols, DAOs, and modular architectures requiring long-term upgradeability without increasing complexity or risk.

## Motivation  

![Scaling CDS](../assets/erc-7844/ScalingCDS.svg)

The Ethereum ecosystem relies on upgradeable smart contract patterns to enable flexibility in evolving protocols and systems. Contemporary solutions such as **Proxy-Delegate** and [ERC-2535](./eip-2535.md)'s **Diamond Standard** enable contract swaps, but do not take a holistic approach to 


1. **Fractured Cross-Contract Links** 
	Adding new fields to existing *struct* types can cause a variety of complications in the domain of cross-contract interoperability.  

	*Function Selector Changes:* If a function takes *struct* as a parameter, changes to the struct layout will change its function selector.  External to the now-deprecated selector will route to the fallback function (or simply fail) until those contracts are re-deployed.  Coordinating re-deployments for all dependent contracts can be challenging, especially in cross-organizational settings.

	*Broken Return Data Encoding:* If a function returns a struct, even if it’s not passed as an argument, changes to its structure invalidate the expected return data encoding.  Any function expecting the old layout will receive extra bytes, causing the ABI decoder to revert the transaction.

	*Calldata Decoding Failures:* Struct modifications also affect how externally supplied calldata is parsed. Functions that rely on ABI encoding to decode struct parameters will break if the expected data structure changes, leading to silent failures or unexpected execution paths. This is particularly problematic for modular contract ecosystems, where various contracts interact via cross-contract calls and must interpret the same struct definitions consistently.

2.	**Compulsory Redeployments** 
	Updating storage structures is not universally supported. Even when Proxy-Delegate architectures are used, storage modifications almost always require contract redeployments. Expanding storage structures without altering contract bytecode is possible in theory but impractical in most real-world scenarios—any functional change, such as new getters or modified logic, necessitates redeployment.

	This imposes direct costs in both gas and operational complexity. Additionally, modifying existing contract logic can raise security concerns among users who rely on the protocol’s integrity. For protocols governed by decentralized mechanisms, complexities including coordinating upgrades across disparate governance layers can introduce further friction, making even minor storage modifications a potentially time-consuming and costly process.

3.	**Lack of Standardization in Access Routines** 
	No two protocols handle storage in exactly the same way: each introduces unique struct layouts, slot assignments, and upgrade management strategies. As a result, integrating with external contracts requires adapting to different storage access models.

	Unlike standardized token interfaces, storage lacks a universal querying system. Contracts frequently rely on inefficient or delicate solutions including:

	* Hard-coded storage slot references, which introduce fragility when upgrades modify slot positions.
	* Mirrored state variables, which duplicate data inefficiently, increasing gas costs.
	* Custom getter/setter functions, which increase deployment costs while requiring integrators to implement protocol-specific logic to retrieve state.  

	More fundamentally, access patterns may be subject to change—an integration built for one contract version may break when the underlying storage structure is updated, requiring maintenance across multiple versions.

4. **Manual Storage Management** 
	Storage updates are inherently high-risk due to Solidity’s strict alignment rules. Even when following best practices, upgradeable storage models require careful management to avoid introducing permanent corruption.

	While Proxy-Delegate and Diamond Storage architectures provide upgrade paths, they require explicit tracking of storage layouts. Misaligned struct modifications or incorrect slot allocations can cause irrecoverable state corruption.

	Additionally, the need for manual slot assignments and upgrade procedures introduces a security risk—any miscalculation in struct offsets, slot positions, or initialization routines can lead to unintended storage overwrites. While careful audits and best practices reduce this risk, they do not eliminate it entirely.

	It is true that best practices can largely mitigate the risks associated with storage updates. However, the potential for breaking changes remains a technical burden in itself—ensuring upgrade safety requires significant time, effort, and expertise, particularly in complex ecosystems.

5.  **Siloed Storage**
	On-chain storage is often tied to individual contracts rather than a unified data management layer.  This leads to complex linked structures and multi-hop access patterns, where operations require data aggregated from multiple external dependencies.  This added complexity and computational overhead is purely a burden, and can be avoided by leveraging dedicated storage layers with a cross-contract scope, as is often seen in the Diamond Pattern.  

6.  **Long-Term Technical Debt and Maintainability** 
	Factors including adapters, siloed storage, multi-hops, and dependent interfaces introduce new risks and considerations, increasing the complexity of upgrades as ecosystem scope expands.  The absence of these considerations streamlines the upgrade process considerably, allowing developers to prioritize optimizing and securing critical business logic.  Additionally, increased lines of code and complexity typically garner higher audit costs, while increasing the odds that vulnerable code makes it to production.


## Specification 

![Adaptability](../assets/erc-7844/Adaptability.svg)

The keywords “MUST”, “MUST NOT”, “REQUIRED”, “SHALL”, “SHALL NOT”, “SHOULD”, “SHOULD NOT”, “RECOMMENDED”, “MAY” and “OPTIONAL” in this document are to be interpreted as described in RFC 2119.

### Extendable Structs and Storage Spaces
- Extendable structs **MUST** leverage dynamic mappings with deterministic field hashes (`keccak256`).  
- The base struct and its additions **MUST** remain immutable, while fields **MUST** be dynamically appendable.
- Storage spaces **MUST** equate to a simple extension of the hashing structure, segmenting both struct-defining and active data.

Each struct member **MUST** be defined using the following compact metadata structures:

| **Field**  | **Bits** | **Description**                          |
| ---------- | -------- | ---------------------------------------- |
| `bitCount` | 128      | Starting bit offset for the member.      |
| `size`     | 64       | Size of the member in bits.              |
| `type`     | 64       | Type ID (e.g., `uint256`, `bool`, etc.). |

### Type IDs

| **Type**                   | **ID** | **Size**     |
| -------------------------- | ------ | ------------ |
| `uint`                     | 1      | 8...256 bits |
| `int`                      | 2      | 8...256 bits |
| `bool`                     | 3      | 8 bits       |
| `address`                  | 4      | 160 bits     |
| `bytes32 (optional)`       | 5      | 256 bits     |
| `string (≡ bytes)`         | 6      | Dynamic      |

*For arrays, developers **MAY** define unpacking logic to treat `string` or `bytes` fields as indexed collections of dynamic elements.*

### Hash Structure
There are three main segments that **MUST** include separate hashing structures to resolve any potential for collisions, meta-segmented by their particular storage spaces.  These are: storage space state data and member-specific data, storage space live data, and storage space dynamic data. 

There are two special values that **MUST** be included: a `safeIndex` and a `stringIndex`.  Both are expounded upon in detail below.

Developers **SHOULD** include a unique hash offset for each space, as this simplifies the development and audit process considerably, and thereby greatly reduces the risk of improper implementation.

A `storageSpace` `offset` value **MUST** be included.  This is explicitly marked in the below section for clarity.  

*MEMBERS_LIM* refers to the total max quantity of struct members permitted within a single extendible struct.  
*ENTRIES_LIM* refers to the max amount of entries in a storage space, and serves as the upper limit for *push* and *pushMany*.  

`A`, `B`, `C` hash offset structure not only allows CDS to functionally guarantee safety from collisions, but also aid in debugging by 
allowing maintainers to instantly track the high-level objective of complex storage operations.

**Metadata Root:**  
`offset := shl(176, mul(storageSpaces, MEMBERS_LIM))`  
`mstore(0x0, offset)`  
`ROOT_SLOT := keccak256(0x0, 0xA)`  

**Storage Space State Data:**  
`sload(ROOT_SLOT)` → {`members(64), entries(64), stringIndex(64), safeIndex (64)`}  

**Storage Space Member-Specific Data:**  
`sload(add(ROOT_SLOT, add(1, memberIndex)))` → {`bitCount(128), size(64), type(64)`}   
*String*: `sload(add(ROOT_SLOT, add(1, memberIndex)))` → {`stringIndex(128), type(128)`}  

![Storage Metadata](../assets/erc-7844/FirstInitCreateStorageMetadata.svg)

**Live Data:**  
`mstore(0x0, shl(168, add(entryIndex, mul(ENTRIES_LIM, storageSpace))))`  
`INDEXED_DATA_ROOT_IN_STORAGE_SPACE = keccak256(0x0, 0xB)` → {`packed slot`}    
Use `bitCount` and size (in member-specific data) to derive the location of a  
desired struct member in an indexed storage space.  

![Live Data Storage](../assets/erc-7844/LiveDataStorage.svg)

**Storage Space Dynamic Data:**  
`[strindex (32)][entryIndex (32)][storageSpace (32)]`  
```solidity
        mstore(
            0x0,
            or(
                or(shl(224, entryStrindex), shl(192, entryIndex)),
                shl(160, and(storageSpace, 0xFFFFFFFF))
            )
        )
        ENTRY_SLOT := keccak256(0x0, 0xC)
```

**Storage Space Dynamic Data Length:**  

```solidity
	root := sload(ENTRY_SLOT)
	len := shr(224, sload(ENTRY_SLOT))
```  
The length of strings (which functionally double as arrays) is stored in the root slot, with data stored afterwards.  We use this layout because it simplifies storage operations and conversion to the native string type.
![String Layout](../assets/erc-7844/StringLayout.svg)

**entryIndex, memberIndex**:  
*entryIndex* **MUST** refer to a mapped index.  Note that CDS operates with sequential indexing: 0, 1, 2, 3, etc.  
*memberIndex* **MUST** refer to a particular struct member.  

**High-level Solidity equivalent (memberIndex, entryIndex):**

```solidity
	struct Dog
	{
		string furColor;    //memberIndex 0
		string eyeColor;    //memberIndex 1
		uint128 toothCount; //memberIndex 2
		uint128 legsCount;  //memberIndex 3
	}

	mapping(uint256 => Dog) dogs;
	dogs[6 /*entryIndex*/].furColor /*memberIndex 0*/ = 'brown';
```

For example, a *put* invocation **MUST** look like: *put(data, memberIndex, entryIndex, storageSpace)*. 

*stringIndex, safeIndex*:
String index **MUST** be utilized to separate strings in the contract storage space.  Given that strings MUST have a dynamic size, they do not use `bitCount`.  Hence, we MUST fill their `bitCount` with `stringIndex` instead in member data.

However, this raises a problem when implementing extendable structs: *if the last member is a string, we might reference back to its `memberIndex`, tricking the system into believing the `stringIndex` is a `bitCount`.* Hence, we **MUST** leverage `safeIndex`, which records the most recent valid `memberIndex` we can use to derive `bitCount`.  Critically, if `safeIndex` is zero, we are still safe from complications, because a zero `strindex` doubles as a valid `bitCount` in that instance: there are zero preceding bits.

Example Implementation:
```solidity
function insert_new_member(
	uint256 valType,
	uint256 valSize,
	uint256 storageSpace
) external
{
	verify type and size
	retrieve memberData
	
	if(type not string)
	{
		get safeIndex
		assign bitCount := prev bitCount + sizeof previous
		verify size
		get storage page
		verify we will not overflow
		if overflow, push to next page (update bitCount to head of next page)
		pack memberData
		store memberData
		update safeIndex, members in state data for storage space
	}
	if(type is string)
	{
		get stringIndex
		pack with type
		store packed metadata in memberData
		increment stringIndex, members
		store updated state data for storage space
	}

}
```

**Permission Management:**  
Developers **MUST** include a permission management scheme for their CDS model.  They **MAY** utilize the following basic structure:  

| **Permission Holder**      | **ID** | **Significance**      |
| -------------------------- | ------ | --------------------- |
| `User`                     | 1      | View Permissions      |
| `User`                     | 2      | Permission Management |
| `User`                     | 3      | Full Permissions      |
| `Contract`                 | 4      | View Permissions      |
| `Contract`                 | 5      | Permission Management |
| `Contract`                 | 5      | Full Permissions      |


### Interfaces
```solidity
    function init_create(
    uint256[] memory types, 
    uint256[] memory sizes
) external;

    function insert_new_member(
    uint256 valType, 
    uint256 size, 
    uint256 storageSpace
) external;

function push(
	uint256 storageSpace
) external;

function pushMany(
    uint256 amount, 
    uint256 storageSpace
) external;

function put(
    uint256 data, 
    uint256 memberIndex, 
    uint256 entryIndex, 
    uint256 storageSpace
) external;

function put_string(
	string memory data, 
	uint256 memberIndex, 
	uint256 entryIndex, 
	uint256 storageSpace
) external;

function get(
    uint256 memberIndex, 
    uint256 entryIndex, 
    uint256 storageSpace
) external view returns(uint256);

function get_string(
    uint256 memberIndex, 
    uint256 entryIndex, 
    uint256 storageSpace
) external view returns(string memory returnValue);

function set_permissions(
	uint256 level,
	address recipient
) external;

function get_storage_space_state_data(
    uint256 storageSpace
) external view returns(
	uint256 members, 
	uint256 entries,
	uint256 stringIndex,
	uint256 safeIndex
);

function total_members(
    uint256 storageSpace
) external view returns(uint256);

/**
* For string, bitCount->stringIndex, size param is extraneous.
*/
function get_member_data(
	uint256 memberIndex,
	uint256 storageSpace
) external view returns(
	uint256 bitCount, 
	uint256 valSize,
	uint256 valType, 
);

function get_permission_level(
	address target
) external view returns(uint256);

```

### Optional Interface Members
```solidity 
function put_batch(
   uint256[] memory values, 
   uint256[] memory members, 
   uint256 entryIndex, 
   uint256 storageSpace
) external;

function get_batch(
    uint256[] memory members, 
    uint256 entryIndex, 
    uint256 storageSpace
) external view returns(uint256[] memory result);

function get_index_from_address(
	address indexAddress,
	uint256 memberIndex,
	uint256 storageSpace
) external view returns(uint256 entryIndex);

function map_address_to_index(
	address indexAddress,
	uint256 storageSpace,
	uint256 targetIndex
) internal;

function put_with_address(
	address indexAddress,
	uint256 storageSpace,
) external;

function _get_root_slot(
	uint256 storageSpace
) internal view returns(uint256);

```
### Initialization

![Basic Interaction Flow](../assets/erc-7844/BasicInteractionFlow.svg)
![CDS Init, Extension](../assets/erc-7844/CDSInitExpansion.svg)  
The `init_create` function **MUST** handle storage space creation in both an initialization and live extension setting.  The function **MUST** take an array of types and sizes as input, which **MUST** conform to the above specifications, and be equivalent in length when input.  Developers **MUST** include length equivalency validation for `types` and `sizes`.

```solidity
function init_create(
	uint256[] memory types,
	uint256[] memory sizes,
)
{
	/*
		Recommended:
		storageSpaces += 1;
		ROOT_SLOT = _get_root_slot(storageSpaces - 1);
	*/
	for(i in range sizes)
	{
		if(types[i] in [1..5])
		{
			validate size given type
			calculate bitCount for new entry
			pack {bitCount, types, sizes}
			store the packed value in the member data of the storage space
			bitCount := bitCount + size
			increase safeIndex
		}
		if(types[i] is 6)
		{
			create packed value {stringIndex, 6}
			store the packed value in the member data of the storage space
			increment stringIndex
		}
	}
	pack storage space data: {members, entries, stringIndex, safeIndex}
	store storage space data
	storageSpaces += 1
}
```

## Rationale  
Proxy-Delegate and Diamond Storage architectures have long been the industry standard for upgradeable smart contracts, providing critical mechanisms for separating logic from state. These approaches have enabled modular contract upgrades, mitigated contract size limitations, and allowed systems to evolve over time. However, as protocols scale, new challenges emerge—managing storage across multiple contracts, coordinating upgrades, and ensuring compatibility without introducing technical debt or unnecessary redeployments.

CDS builds upon these established patterns by introducing a dedicated, structured storage layer that eliminates many of the complexities inherent in Proxy-Delegate and Diamond architectures. In traditional models, storage modifications require careful slot management, pre-planning reserved fields, or governance-heavy migrations to maintain compatibility. These constraints impose operational overhead and increase the risk of misalignment between logic and storage. CDS removes these limitations by enabling in-place schema evolution, ensuring that storage structures expand deterministically without slot corruption, ABI misalignment, or redundant redeployments.

One of the key improvements CDS introduces is standardized storage access across contracts. Whereas Proxy-Delegate and Diamond models require each contract to define its own storage mappings, CDS provides a shared, structured interface that multiple contracts can access consistently. This reduces cross-contract storage fragmentation, simplifies state synchronization, and eliminates the inefficiencies of multi-hop storage dependencies and redundant mappings.

Furthermore, CDS is designed with long-term system maintainability in mind. As protocols expand, managing state across interdependent contracts becomes increasingly complex. CDS mitigates these risks by externalizing structured storage into a permissioned, extendable layer, ensuring that high-throughput contract interactions remain efficient even as ecosystems grow in scale and complexity.

Proxy-Delegate and Diamond architectures remain valuable for many upgradeable contract designs, offering modularity and logic flexibility. However, for protocols requiring sustainable long-term upgradeability, efficient cross-contract storage, and deterministic schema evolution, CDS provides a more scalable and future-proof alternative. By eliminating migration risks and reducing upgrade complexity, CDS ensures storage integrity, seamless interoperability, and efficient state management—empowering developers to focus on core logic rather than maintenance overhead.

## Backwards Compatibility  

This ERC introduces a new design pattern and does not interfere with existing Solidity implementations. CDS *does* *not* implicitly interfere with common libraries such as those provided by OpenZeppelin, but is not supported explicitly. Library-imposed global data within CDS-linked contracts can be a burden if it is not refactored to link to your CDS layer.

## **Test Cases**

### **1. Core Functionality**

- **Initialization**
    - Input: `types = [1, 3, 6], sizes = [32, 8, 128]`.
    	- Expected: Storage space initialized with 3 members.
- **Insert New Members**
    - Input: `insert_new_member(1, 128, storageSpace = 0)`.
    	- Expected: New `uint128` member added with correct `bitCount`.
- **Data Storage and Retrieval**
    - Input: `put(42, memberIndex = 0, entryIndex = 0, storageSpace = 0)` → `get(0, 0, 0)`.
    	- Expected: `42`.

### **2. Edge Cases**

- **String Handling**
    - Input: Insert five strings consecutively.
    	- Expected: No collisions; strings retrieved accurately.
    
    - Input: insert two dynamic strings, then one uint256
		- Expected: uint256 is properly configured with:
				`bitCount == 0` 
			because: 
				`safeIndex == 0` maps to the dynamic string with index `0`.  This zero value fills both decoded `{type, size}` slots in the standard type construction logic.  Hence, we begin with a valid `bitCount` of `0`.
		    
- **Entry Creation**
    - Input: Add `10,000` entries to a storage space with `pushMany`.
    	- Expected: System can store to any of these entry indices.
    
- **Invalid Input**
    - Input: `put(42, memberIndex = 1, storageSpace = 0)`.
    	- Expected: Reverts with error.
    
	* Input: `put("42", memberIndex = 1, entryIndex = 0, storageSpace = 0)`.
    	- Expected: Reverts with error.
    
	- Input: `put_string(42, memberIndex = 1, entryIndex = 0, storageSpace = 0)`.
    	- Expected: Reverts with error.

### Gas Benchmarks

* This section assumes that storage operations interact with pre-populated slots.  
* These values are derived from the optimized HoneyBadger model and serve as good targets for efficiency.  
* Displayed values reference *execution* cost.  

	`init_create([1], [256]):` 93,860 gas  
	`init_create([1,1,1], [8,256,256]):` 140,024 gas  
	`insert_new_member:` 40,653 gas  
	`push:` 10,316 gas  
	`put:` 15,543 gas  
	`put_batch([20, 20], [0, 1], 0, 0):` 22,895 gas  
	`get`: 9374 gas  

## Reference Implementation

Refer to [CDS Minimal Example](../assets/erc-7844/CDSMinimal.sol)

### Notable Downsides and Mitigating Solutions

While CDS represents a definite step of progress towards efficient, unfettered scalability, 
it does bring about challenges beyond the relative difficulty of implementing a working model.

### Address Indexing
**Impact:** The standard CDS model is locked to uint indexing, which is restrictive for numerous usecases.

**Solution:** The core model does not natively support address indexing (i.e.; *mapping(address => uint256)*), as this inclusion would excessively bloat implementation overhead if included in the baseline model. 

However, CDS can be implemented with a *mapping(uint256 => mapping(address => uint256))*, 
-- representing storageSpace -> address index -> entryIndex -- and an additional mapping 
from *uint256* to *bool* that flags storage spaces as address-indexed.  Contract calls to 
address-indexed storage spaces should first resolve the entryIndex by invoking *get_index_from_address* before interacting with the system as normal.  

To ensure that address-indexed storage spaces are properly populated with addresses, 
it is recommended to leverage the *put_with_address* function when populating 
the storage space. 

While this approach is cumbersome, it effectively introduces address indexing without 
requiring significant additional effort.  

To support other non-uint-indexing capabilities, it is recommended to leverage the same pattern as is used for address indexing. 

### Rigidity of CDS Itself
**Impact:** Standard CDS models are unable to accommodate logical extensions, which can restrict autonomy in a production setting.

**Solution:** As the above example demonstrates, there are cases where extending the baseline CDS implementation is desirable.  Accomplishing this simply requires leveraging the proxy-delegate model for your CDS implementation.

### Non-Descriptive Syntax
**Impact:** One of the most common complaints about CDS is that it effectively masks operations behind a non-descriptive syntax (i.e.; *put(1200, 0, 0, 2)).*  

**Solution:** The best way to mitigate this issue is to pair the non-descriptive syntax with descriptive comments and liberal use of Enums.  

By defining an Enum to name the members of an extendible struct, and another to encode storage spaces, we can significantly enhance the readability of our CDS syntax with little effort.

**Without Enums:** *put(123, 0,0, 1);*  
**With Enums:** *put(123, Globals.TotalBottles, 0, StorageSpaces.Globals);*  


### Storage Space Permanence
**Impact:** Mistakes in defining storage space members are permanent.

**Solution:** While this seems like a significant problem at face-value, it is actually relatively benign because *CDS is leveraged by linked contracts, not users.*  Hence, mistaken struct members can simply be denoted as "inert" within the master docstring and removed from linked contracts.  

## Security Considerations

While a CDS implementation imposes considerable overhead in terms of up-front effort, comprehensively addressing security risks is relatively straightforward.

### Hash Structure and Masking 
Validate your hash structure and masks stringently.  It is recommended to manually verify each operation at least once, using an external document to track verified operations.  Fuzzing key operations is also highly-advised.  While the widespread utilization of complex assembly operations seems daunting, this process is more tedious than it is complicated.  The key is to be diligent - it will either work, or it won't.  If it doesn't work, unit tests and fuzzing will demonstrate that.  While the system is complex under the hood, errors are easy to identify in practice, and they generally arise from improper assembly-level operations.

### Access Control 
It is highly recommended to fully lock the system with a permission management scheme.  The most basic example would be to use a `mapping(address => boolean) hasPerms` with a related modifier.  Users who lack authorization should never have direct access to the system, including view functions.  In the case of views, we prevent access because there is no need for non-users to have insight into your storage space scheme.  It is recommended to use an abstraction layer via an additional contract to ensure that this information is abstracted away, and that users can't pry into data they shouldn't have access to.

### Types and Sizes 
Types and sizes also represent an important vulnerability point.  It is crucial to verify that types are within bounds, and to thoroughly verify that entries conform to expected size(s).  It is best practice to revert when encountering an incorrect size (i.e.; boolean, size 16) rather than correcting it in-place.

## Copyright

Copyright and related rights waived via [CC0](../LICENSE.md).<|MERGE_RESOLUTION|>--- conflicted
+++ resolved
@@ -12,11 +12,7 @@
 
 ## Abstract  
 
-<<<<<<< HEAD
 **Consolidated Dynamic Storage (CDS)** introduces a new foundational storage primitive with broad implications for modern smart contract development.  Its aim is twofold: make storage upgradeability safe and consistent by introducing the concept of *storage abstraction,* and provide a holistic, ready-to-use foundation that naturally fosters good development hygeine, while allowing developers to zero in on business logic.  It differs considerably from alternative upgradeability solutions such as UUPS and Diamond Storage: CDS is a complete storage management layer, rather than a design pattern.
-=======
-**Consolidated Dynamic Storage (CDS)** introduces a dedicated storage contract that provides dynamically extendable, hash-indexed storage spaces shared across multiple contracts. By consolidating structured storage into a single, logically segmented layer, CDS eliminates slot conflicts, enables deterministic schema expansion, and enforces strict separation between storage and execution.  Consolidated multi-contract storage management is also offered by [ERC-2535](./eip-2535.md)'s Diamond Pattern.  CDS expands on this concept by introducing consistent cross-contract access and modification procedures, allowing cross-contract dependencies to leverage standardized interfaces that remain stable regardless of logical or data structure updates.  
->>>>>>> 6dd17aef
 
 CDS provides dynamically extendable, hash-indexed storage spaces shared across multiple contracts. By consolidating structured storage into a single, logically segmented layer, CDS eliminates slot conflicts, enables deterministic schema expansion, and enforces strict separation between storage and execution.  Consolidated multi-contract storage management is also offered by the Diamond Pattern.  CDS expands on this concept by introducing consistent cross-contract access and modification procedures, allowing cross-contract dependencies to leverage standardized interfaces that remain stable regardless of logical or data structure updates.  
 
