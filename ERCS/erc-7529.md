---
eip: 7529
title: Contract Discovery and eTLD+1 Association
description: Leveraging TXT Records to discover, verify and associate a smart contract with the owner of a DNS domain.
author: Todd Chapman (@tthebc01), Charlie Sibbach <charlie@cwsoftware.com>, Sean Sing (@seansing)
discussions-to: https://ethereum-magicians.org/t/add-eip-dns-over-https-for-contract-discovery-and-etld-1-association/15996
status: Draft
type: Standards Track
category: ERC
created: 2023-09-30
requires: 1191
---

## Abstract

The introduction of DNS over HTTPS (DoH) in [RFC 8484](https://www.rfc-editor.org/rfc/rfc8484) has enabled tamper-resistant client-side queries of DNS records directly from a web application. This proposal describes a simple standard leveraging DoH to fetch TXT records (from traditional DNS service providers) which are used for discovering and verifying the association of a smart contract with a common DNS domain. This standard can be used as a straightforward technique to mitigate smart contract authorship spoofing and enhance the discoverability of smart contracts through standard web search mechanisms.  

## Motivation

As mainstream businesses begin to adopt public blockchain and digital asset technologies more rapidly, there is a growing need for a discovery/search mechanism (compatible with conventional web technologies) of smart contracts associated with a known business domain as well as reasonable assurance that the smart contract does indeed belong to the business owner of the DNS domain. The relatively recent introduction and widespread support of DoH means it is possible to make direct, tamper-resistant queries of DNS records straight from a web application context and thus leverage a simple TXT record as a pointer to an on-chain smart contract. Prior to the introduction of DoH, web (and mobile) applications *could not* access DNS records directly; instead they would have to relay requests through a trusted, proprietary service provider who could easily manipulate response results. 

According to Cloudflare, the two most common use cases of TXT records today are email spam prevention (via [SPF](https://www.rfc-editor.org/rfc/rfc7208), [DKIM](https://www.rfc-editor.org/rfc/rfc6376), and [DMARC](https://www.rfc-editor.org/rfc/rfc7489) TXT records) and domain name ownership verification. The use case considered here for on-chain smart contract discovery and verification is essentially analogous. 

A TXT pointer coupled with an appropriate smart contract interface (described in this proposal) yields a simple, yet flexible and robust mechanism for the client-side detection and reasonably secure verification of on-chain logic and digital assets associated with the owner of a domain name. For example, a stablecoin issuer might leverage this standard to provide a method for an end user or web-based end user client to ensure that the asset their wallet is interacting with is indeed the contract issued or controlled by the owner or administrator of a well known DNS domain.

**Example 1**:

A user visits merchant.com who accepts payments via paymentprocessor.com. The business behind paymentprocessor.com has previously released a stable coin for easier cross-border payments which adheres to this ERC. On the checkout page, paymentprocessor.com is mounted as an iframe component. If the user has installed a browser-extension wallet compatible with this standard, then the wallet can detect the domain of the iframe in the context of the checkout page, discover and verify the stable coin's association with paymentprocessor.com, and automatically prompt to complete the purchase in paymentprocessor.com's stable coin. 

**Example 2**:

A user visits nftmarketplace.io to buy a limited release NFT from theirfavoritebrand.com. The marketplace webapp can leverage this ERC to allow the user to search by domain name and also indicate to the user that an NFT of interest is indeed an authentic asset associated with theirfavoritebrand.com. 

## Specification

The key words "MUST", "MUST NOT", "REQUIRED", "SHALL", "SHALL NOT", "SHOULD", "SHOULD NOT", "RECOMMENDED", "NOT RECOMMENDED", "MAY", and "OPTIONAL" in this document are to be interpreted as described in RFC 2119 and RFC 8174.

#### Definition: eTLD+1 

The term TLD stands for *top-level domain* and is always the part of a domain name which follows the final dot in a URL (e.g. `.com` or `.net`). If only domains directly under TLDs where registrable by a single organization, then it would be guaranteed that `myexample.com`, `abc.myexample.com`, and `def.myexample.com` all belonged to the same organization. 

However, this is not the case in general since many DNS registrars allow organizations to register domain names below the top level (examples include `sussex.ac.uk` and `aber.ac.uk` which are controlled by different institutions). These types of domains are referred to as eTLDs (effective top-level domains) and represent a domain under which domain names can be registered by a single organization. For example, the eTLD of `myexample.com` is `.com` and the eTLD of `sussex.ac.uk` is `.ac.uk` since individual organizations can be issued their own domain names under both `.com` and `.ac.uk`. 

Therefore, an eTLD+1 is an eTLD *plus* this next part on the domain name. Since eTLDs are by definition registerable, all domains with the same eTLD+1 are owned by the same organization, which makes them appropriate to utilize in this proposal for associating a smart contract with a single business or organization entity. 


### Contract Pointers in TXT Records 

The owner of an eTLD+1 domain name MUST create a TXT record in their DNS settings that serves as a pointer to all relevant smart contracts they wish to associate with their domain. 

[TXT records](https://www.rfc-editor.org/rfc/rfc1035#section-3.3.14) are not intended (nor permitted by most DNS servers) to store large amounts of data. Every DNS provider has their own vendor-specific character limits. However, an EVM-compatible address string is 42 characters, so most DNS providers will allow for dozens of contract addresses to be stored under a single record. Furthermore, a domain is allowed to have multiple TXT records associated with the same host and the content of all duplicate records can be retrieved in a single DoH query. 

A TXT record pointing to an organization's smart contracts MUST adhere to the following schema:

- `HOST`: `ERC-7529.<chain_id>._domaincontracts` (where `<chain_id>` is replaced by the decimal representation of the chain id)
- `VALUE`: \<`address 1`\>,\<`address 2`\>,...

It is RECOMMENDED that EVM address strings adhere to [ERC-1191](./eip-1191.md) so that the browser client can checksum the validity of the address and its target network before making an RPC call. 

A user's web application can access TXT records directly from a DNS registrar who supports DoH with `fetch`. An example query of a DoH server that supports JSON format will look like:

```javascript
await fetch("https://example-doh-provider.com/dns-query?name=ERC-7529.1._domaincontracts.myexample.com&type=TXT", {
  headers: {
    Accept: "application/dns-json"
  }
})
```

### Smart Contract Association with a Domain 

Any smart contract MAY implement this ERC to provide a verification mechanism of smart contract addresses listed in a compatible TXT record.

A smart contract need only store one new member variable, `domains`, which is a mapping from the keccak256 hash of all eTLD+1 domain strings associated with the business or organization which deployed (or is closely associated with) the contract to a boolean. This member variable can be written to with the external functions `addDomain` and `removeDomain`. The `domains` member variable can be queried by the `getDomain` function which takes a string representing an eTLD+1 and returns true
if the contract has been associated with the domain and false otherwise. 

Lastly, the contract MAY emit events when eTLD+1 domains are added (`AddDomain`) or removed (`RemoveDomain`) from the `domains` map. This can be useful for 
determining all domains associated with a contract when they are not known ahead of time by the client. 

```solidity
{
  /// @notice Optional event emitted when a domain is added
  /// @param domain eTLD+1 associated with the contract
  event AddDomain(string domain);

  /// @notice Optional event emitted when a domain is removed
  /// @param domain eTLD+1 that is no longer associated with the contract
  event RemoveDomain(string domain);

  /// @dev a mapping from the keccak256 hash of eTLD+1 domains associated with this contract to a boolean
  mapping(bytes32 => bool) domains;

  /// @notice a getter function that takes an eTLD+1 domain string and returns true if associated with the contract
  /// @param domain a string representing an eTLD+1 domain
<<<<<<< HEAD
  function checkDomain(string calldata domain) external view returns (bool); 
=======
  function getDomain(string calldata domain) external view returns (bool); 
>>>>>>> 511a4bc6

  /// @notice an authenticated method to add an eTLD+1 domain
  /// @param domain a string representing an eTLD+1 domain associated with the contract
  function addDomain(string calldata domain) external;

  /// @notice an authenticated method to remove an eTLD+1 domain
  /// @param domain a string representing an eTLD+1 domain that is no longer associated with the contract
  function removeDomain(string calldata domain) external; 
}
```

### Client-side Verification

When a client detects a compatible TXT record listed on an eTLD+1, it SHOULD loop through each listed contract address and, via an appropriate RPC provider, assert
<<<<<<< HEAD
that each of the smart contracts returns `true` when the eTLD+1 string is passed to the `checkDomain` function. 
=======
that each of the smart contracts returns `true` when the eTLD+1 string is passed to the `getDomain` function. 
>>>>>>> 511a4bc6

Alternatively, if a client is inspecting a contract that implements this ERC, the client SHOULD inspect the `AddDomain` and `RemoveDomain` events to calculate if 
one or more eTLD+1 domains are actively associated with the contract. The user client SHOULD attempt to fetch TXT records from all associated eTLD+1 domains to verify its association or authenticity. The client MUST confirm that each contract address is contained in a TXT record's `VALUE` field of the eTLD+1 pointed to by the contract's `domains` mapping. 

## Rationale

In this specification, the TXT record `HOST` naming scheme is designed to mimic the DKIM naming convention. Additionally, this naming scheme makes it simple to programmatically ascertain if any smart contracts are associated with the domain on a given blockchain network. Prepending with `ERC-7529` will prevent naming collisions with other TXT records. The value of `<chain_id>` is simply the decimal representation of the chain id associated with the target blockchain network (i.e. `1` for Ethereum mainnet or `11155111` for Sepolia) where the smart contracts are deployed. So, a typical `HOST` might be: `ERC-7529.1._domainContracts`, `ERC-7529.11155111._domaincontracts`, etc.

A user client working with smart contracts implementing this proposal is protected by cross-checking that two independent sources of information agree with each other (i.e. DNS and a blockchain network). As long as the `addDomain` and `removeDomain` calls on the smart contract are properly authenticated (as shown in the reference implementation), the values in the domains field must have been set by a controller of the contract. The contract addresses in the TXT records can only be set by the owner of the eTLD+1 domain. For these two values to align the same organization must control both resources.

## Backwards Compatibility

No backward compatibility issues found.

## Reference Implementation

<<<<<<< HEAD
The implementation of `checkDomain`, `addDomain` and `removeDomain` is a trivial exercise, but candidate implementations are given here for completeness:

```solidity
function checkDomain(
=======
The implementation of `getDomain`, `addDomain` and `removeDomain` is a trivial exercise, but candidate implementations are given here for completeness:

```solidity
function getDomain(
>>>>>>> 511a4bc6
      string calldata domain
  ) external view returns (bool) {
    return domains[keccak256(abi.encodePacked(domain))];
  }

function addDomain(
      string memory domain
  ) external onlyRole(DEFAULT_ADMIN_ROLE) {
    domains[keccak256(abi.encodePacked(domain))] = true;
    emit AddDomain(domain);
  }

function removeDomain(
    string memory domain
  ) external onlyRole(DEFAULT_ADMIN_ROLE) {
    require(domains[keccak256(abi.encodePacked(domain))] == true, "ERC7529: eTLD+1 currently not associated with this contract"); 
    domains[keccak256(abi.encodePacked(domain))] = false;
    emit RemoveDomain(domain);
  }
```

**NOTE**: Appropriate account authentication MUST be applied to `addDomain` and `removeDomain` so that only authorized users may update the `domains` mapping. In the given reference implementation the `onlyRole` modifier is used to restrict call privileges to accounts with the `DEFAULT_ADMIN_ROLE` which can be added to any contract with the OpenZeppelin access control abstract class. 

## Security Considerations

Due to the reliance on traditional DNS systems, this ERC is susceptible to attacks on this technology, such as domain hijacking. Additionally, it is the responsibility of the smart contract author to ensure that `addDomain` and `removeDomain` are authenticated properly, otherwise an attacker could associate their smart contract with an undesirable domain, which would simply break the ability to verify association with the proper domain. 

It is worth noting that for an attacker to falsy verify a contract against a domain would require them to compromise both the DNS settings **and** the smart contract itself. In this scenario, the attacker has likely also compromised the business' email domains as well. 

## Copyright

Copyright and related rights waived via [CC0](../LICENSE.md).<|MERGE_RESOLUTION|>--- conflicted
+++ resolved
@@ -92,11 +92,7 @@
 
   /// @notice a getter function that takes an eTLD+1 domain string and returns true if associated with the contract
   /// @param domain a string representing an eTLD+1 domain
-<<<<<<< HEAD
   function checkDomain(string calldata domain) external view returns (bool); 
-=======
-  function getDomain(string calldata domain) external view returns (bool); 
->>>>>>> 511a4bc6
 
   /// @notice an authenticated method to add an eTLD+1 domain
   /// @param domain a string representing an eTLD+1 domain associated with the contract
@@ -111,12 +107,10 @@
 ### Client-side Verification
 
 When a client detects a compatible TXT record listed on an eTLD+1, it SHOULD loop through each listed contract address and, via an appropriate RPC provider, assert
-<<<<<<< HEAD
 that each of the smart contracts returns `true` when the eTLD+1 string is passed to the `checkDomain` function. 
-=======
-that each of the smart contracts returns `true` when the eTLD+1 string is passed to the `getDomain` function. 
->>>>>>> 511a4bc6
 
+Alternatively, if a client is inspecting a contract that implements this ERC, the client SHOULD inspect the `AddDomain` and `RemoveDomain` events to calculate if 
+one or more eTLD+1 domains are actively associated with the contract. The user client SHOULD attempt to fetch TXT records from all associated eTLD+1 domains to verify its association or authenticity. The client MUST confirm that each contract address is contained in a TXT record's `VALUE` field of the eTLD+1 pointed to by the contract's `domains` mapping. 
 Alternatively, if a client is inspecting a contract that implements this ERC, the client SHOULD inspect the `AddDomain` and `RemoveDomain` events to calculate if 
 one or more eTLD+1 domains are actively associated with the contract. The user client SHOULD attempt to fetch TXT records from all associated eTLD+1 domains to verify its association or authenticity. The client MUST confirm that each contract address is contained in a TXT record's `VALUE` field of the eTLD+1 pointed to by the contract's `domains` mapping. 
 
@@ -132,17 +126,10 @@
 
 ## Reference Implementation
 
-<<<<<<< HEAD
 The implementation of `checkDomain`, `addDomain` and `removeDomain` is a trivial exercise, but candidate implementations are given here for completeness:
 
 ```solidity
 function checkDomain(
-=======
-The implementation of `getDomain`, `addDomain` and `removeDomain` is a trivial exercise, but candidate implementations are given here for completeness:
-
-```solidity
-function getDomain(
->>>>>>> 511a4bc6
       string calldata domain
   ) external view returns (bool) {
     return domains[keccak256(abi.encodePacked(domain))];
@@ -153,6 +140,8 @@
   ) external onlyRole(DEFAULT_ADMIN_ROLE) {
     domains[keccak256(abi.encodePacked(domain))] = true;
     emit AddDomain(domain);
+    domains[keccak256(abi.encodePacked(domain))] = true;
+    emit AddDomain(domain);
   }
 
 function removeDomain(
@@ -161,9 +150,13 @@
     require(domains[keccak256(abi.encodePacked(domain))] == true, "ERC7529: eTLD+1 currently not associated with this contract"); 
     domains[keccak256(abi.encodePacked(domain))] = false;
     emit RemoveDomain(domain);
+    require(domains[keccak256(abi.encodePacked(domain))] == true, "ERC7529: eTLD+1 currently not associated with this contract"); 
+    domains[keccak256(abi.encodePacked(domain))] = false;
+    emit RemoveDomain(domain);
   }
 ```
 
+**NOTE**: Appropriate account authentication MUST be applied to `addDomain` and `removeDomain` so that only authorized users may update the `domains` mapping. In the given reference implementation the `onlyRole` modifier is used to restrict call privileges to accounts with the `DEFAULT_ADMIN_ROLE` which can be added to any contract with the OpenZeppelin access control abstract class. 
 **NOTE**: Appropriate account authentication MUST be applied to `addDomain` and `removeDomain` so that only authorized users may update the `domains` mapping. In the given reference implementation the `onlyRole` modifier is used to restrict call privileges to accounts with the `DEFAULT_ADMIN_ROLE` which can be added to any contract with the OpenZeppelin access control abstract class. 
 
 ## Security Considerations
