---
eip: 7828
title: Readable Interoperable Addresses using ENS
description: An iteration of Interoperable Address' format that allows resolution to shorter, hierarchical strings using naming registries
<<<<<<< HEAD
author: Sam Kaufman (@SampkaML), Marco Stronati (@paracetamolo), Yuliya Alexiev (@yuliyaalexiev), Jeff Lau (@jefflau), Sam Wilson (@samwilsn), Vitalik Buterin (@vbuterin), Teddy (@0xteddybear), Joxes (@Joxess), Racu (@0xRacoon), Skeletor Spaceman (@0xskeletor-spaceman), TiTi (@0xtiti), Gori (@0xGorilla), Ardy (@0xArdy), Onizuka (@onizuka-wl), Lumi (@oxlumi), Moebius (@0xmoebius)
=======
author: Sam Kaufman (@SampkaML), Marco Stronati (@paracetamolo), Yuliya Alexiev (@yuliyaalexiev), Jeff Lau (@jefflau), Sam Wilson (@samwilsn), Vitalik Buterin (@vbuterin), Teddy (@0xteddybear), Joxes (@Joxess), Racu (@0xRacoon), Skeletor Spaceman (@0xskeletor-spaceman), TiTi (@0xtiti), Gori (@0xGorilla), Ardy (@0xArdy), Onizuka (@onizuka-wl), Lumi (@oxlumi)
>>>>>>> 38ab5a58
discussions-to: https://ethereum-magicians.org/t/erc-7828-chain-specific-addresses-using-ens/21930
status: Draft
type: Standards Track
category: ERC
created: 2024-11-27
requires: 155, 7930
---

## Abstract

This proposal extends [ERC-7930] (Interoperable Addresses & Names) by standardizing a human-readable format for chain-specific addresses in the form `<address>@<chain>#<checksum>`. It introduces:

- A unified format for accounts that specifies, together with the address, the chain where the address lives.
- The use of human-readable chain names, with resolution to chain identifiers via ENS.
- The use of human-readable account names, with resolution to addresses via ENS.
- An on-chain registry mapping chain names to identifiers, enabling decentralized resolution of chain metadata. 
- The ENS domain suffix used for chain names SHALL be abstracted from users for readability, ensuring a simpler display format.

## Motivation

The current Ethereum address landscape is leading to an ecosystem that will have hundreds and eventually thousands of L2s that use the same address format as Ethereum mainnet. This means an address by itself is not enough information to know which chain the address is related to. This can be problematic if funds are sent to an unreachable address on the incorrect chain. From the user account it should be possible to obtain the right chain identifier (chainID) to include in a transaction. 

The mapping from chain names to identifiers has, since [EIP-155](./eip-155.md), been maintained off chain using a centralized list. This solution has a few shortcomings:
- It does not scale with the growing number of L2s.
- The list maintainer is a trusted centralized entity.
- It does not (currently) support non-EVM chains, even when naming systems (such as ENS, since ENSIP-9) do.

Instead of using non-human-readable numeric chain identifiers, this specification **SHALL** require a human-readable chain name resolved on-chain via ENS wildcard resolver. The centralized chain list maintained in `ethereum-lists/chains` **SHALL** be superseded by an on-chain registry. This registry provides a single source of truth for mapping chain names to chain identifiers and enables decentralized, extensible chain metadata resolution.

In the same spirit, the address could be a human-readable name as well, which is already a use case for ENS. By coupling the TLD to the resolving method used, this standard could leverage current and future features of ENS as well as other naming registries.

Moreover, the above can be leveraged to allow for a name to represent the same entity corresponding to different addresses on different chains, mitigating the risk of sending funds to an address the intended recipient doesn't actually control.

Desired properties:
- Backwards compatibility with [ERC-7930]
- The chain portion can be an [ERC-7785] domain name when that standard is productive.
- The address portion can be either the appropriate type of address for the chain, or a domain name.
- The address portion and the chain portion should be resolved separately.

## Specification

The key words "MUST", "MUST NOT", "REQUIRED", "SHALL", "SHALL NOT", "SHOULD", "SHOULD NOT", "RECOMMENDED", "NOT RECOMMENDED", "MAY", and "OPTIONAL" in this document are to be interpreted as described in RFC 2119 and RFC 8174.

### Format

This standard defines a sub-syntax with extra semantics on top of the Interoperable Names syntax defined in [ERC-7930].

```
<human readable name>: := <address> "@" <chain> "#" <checksum>
<address>:             := <raw-address> | <ens-name>
<chain>:               := <raw-address> | <chain-name>
<checksum>:            := [0-9A-F]{8}

<raw-address>:         := [-:_%a-zA-Z0-9]+
<raw-chain>:           := [-:_a-zA-Z0-9]+
<chain-name>           := (<label> ".")* "<namespace>.eth"  
<ens-name>:            := (<label> .)+ <label>
```

Where:

- `<raw-chain>`, `<raw-address>` and `<checksum>` are defined to maintain backwards compatibility with [ERC-7930], and their semantics remain the same.
- `<chain-name>`: A human-readable chain label within the reserved `<namespace>.eth` domain. This standard uses `<namespace>.eth` to provide a consistent abstraction for chain identity, mapping these labels to their corresponding canonical chain identifiers.
- `<ens-name>`: An ENS name, which should be resolved following the appropiate ENSIPs (which this standard does not aim to overwrite). It's grammar definition is slightly different than that of ENSIP-1, as this standard does not support names consisting of only a TLD, since they'd be of limited usefulness.
- `<label>`: Any valid string label per UTS46, as defined in ENSIP-1.

This allows for Interoperable Addresses' text representation to mix and match 'resolved' and 'unresolved' usages in both the chain and address parts.

A few examples below:

```
Mainnet
- 0x12345...6789@eip155:1#FFFFFFFF
- 0x12345...6789@ethereum#FFFFFFFF
- alice.eth@eth#FFFFFFFF

Testnet (Sepolia)
- 0x12345...6789@eip155:11155111#00000000
- alice.testeth@sepolia#00000000

Rollup
- 0x12345...6789@eip155:4270#AAAAAAAA
- 0x12345...6789@arbitrum-nova#AAAAAAAA
- alice.eth@arbitrum-nova#AAAAAAAA

My ENS name is registered on rollup1 (via ENSIP-10 & ENSIP-16), but I want to receive funds on rollup2
- alice.rollup1.eth@rollup2#BBBBBBBB

Non-evm chain
- bc1..23@bip122:000000000019d6689c085ae165831e93#CCCCCCCC
- alice.eth@bip122:000000000019d6689c085ae165831e93#CCCCCCCC

Assuming the on-chain registry list adds a few other CAIP namespaces
- alice.eth@btc#CCCCCCCC
```

> [!NOTE]
> This standard explicitly defines the use of an agreed <namespace>.eth second-level domain for chain names. Beyond this, hierarchical name structures continue to be inherited from ENS, as exemplified in the ENS-in-rollup example.

### Checksum

Interoperable Addresses MUST be serialized in the format defined by [ERC-7930]: `ChainType, ChainReferenceLength, ChainReference, AddressLength, Address`

A 4-byte checksum MUST be included when displaying or sharing addresses, as specified in [ERC-7930]. Wallets MUST compute and verify this checksum silently when parsing or validating addresses.

If a user-provided address includes a checksum, wallets MUST recompute it and compare it to the provided value. On mismatch, wallets MUST alert the user and MUST NOT allow sending funds without explicit override.

Wallets MAY display the checksum when formatting addresses, and MAY accept inputs without a checksum by computing it internally.

### Resolving chain names

Chain names without a dot (.) are interpreted as labels under a reserved ENS second-level domain <namespace>.eth and resolved via a wildcard resolver contract. This resolver acts as a single source of truth for mapping human-readable chain names to their corresponding chain identifiers encoded in the [ERC-7930] binary format.

To enable onchain resolution between chain names and chain identifiers, a minimal L2Resolver contract SHOULD implement the following methods. The examples below assume the <namespace>.eth name to be l2.eth.
- `function chainId(bytes32 _node) returns (bytes memory _chainBytes)` which resolves a chain `l2.eth` name to its [ERC-7930] chain identifier representation.
- `function chainName(bytes calldata _chainIdBytes) returns (string memory _chainName)` which resolves an [ERC-7930] chain identifier to a human-readable chain name.

To obtain the **human-readable chain name** corresponding to a CAIP-2 chain identifier, clients **SHALL**:

1.  Encode the CAIP-2 identifier in ERC-7930 v1 binary form (`AddressLength = 0`); name the result `chainBytes`.
2.  Build resolver calldata: `callData = abi.encodeWithSelector(IL2Resolver.chainName.selector, chainBytes)`.
3.  Query the Universal Resolver: `result = UniversalResolver.resolve(dnsEncode("l2.eth"), calldata)`.
4.  ABI-decode `result` as `(string fullName)`.
5.  Verify `fullName` ends with `.l2.eth`.
6.  Strip the suffix and apply UTS-46 lower-case normalisation.
    • Use the remaining label (e.g. **“arbitrum”** instead of **“arbitrum.l2.eth”**).

To obtain the **chain identifier** corresponding to a human-readable chain name, clients **SHALL**:

1.  Apply UTS-46 lower-case normalisation to the chain name.
2.  Append the reserved suffix: `full = "arbitrum" + ".l2.eth"`.
3.  Compute `node = namehash(full)` as per ENSIP-1.
4.  Build resolver calldata: `callData = abi.encodeWithSelector(IL2Resolver.chainId.selector, node)`.
5.  Query the Universal Resolver: `result = UniversalResolver.resolve(dnsEncode(full), callData)`.
6.  ABI-decode `result` as `(bytes chainBytes)`.
    • If `chainBytes` is empty → no mapping exists; treat the label as unknown.


#### Supported CASA namespaces

While currently only `eip155` chains are supported, the on-chain registry could start listing other chains in order to make human-readable names for non-evm chains possible.

### Resolving address names

The entirety of address name resolving of all TLDs is delegated to ENS, as specified in current & future ENSIPs.

Some caveats for ENS support are:
- For addresses on chains that are both supported by SLIP-0044 and the special scheme for the eip155 namespace defined in ENSIP-11, the latter should be used.

#### Supported CASA namespaces

Forward resolution (Interoperable Address -> Interoperable Name): `eip155` (via ENSIP-11) and anything supported by SLIP-0044, as defined in ENSIP-9.

Reverse resolution (Interoperable Name -> Interoperable Address): `eip155` chains explicitly supported by ENS by deployment of `L2ReverseRegistrar` on them and registration of that contract's address on the ENS registry.

## Step-by-step examples

This section is non-normative, as future ENSIPs can modify the way in which ENS is used. Its purpose is to demonstrate how human-readable interoperable names are resolved to the [ERC-7930] binary format used at the protocol level. The following examples assume that chain names are registered as subdomains under `l2.eth`, and that resolution is performed via `L2Resolver` capable of mapping those subdomains to [ERC-7930]compliant chain identifiers.

### Forward resolution step-by-step example

1. Let the user input an address name. Assume it's `alice.eth`.
2. Let the user select a chain. Assume it's `optimism`. The `l2.eth` suffix is implicit and hidden from end users.
3. Append `l2.eth` and compute the ENS namehash as per ENSIP-1: `namehash("optimism.l2.eth")`.
4. Call `L2Resolver.chainId(bytes32 _node)` with the result of step 3 as input, which returns the chain ID in [ERC-7930] byte format.
5. Convert the returned chain identifier into the CAIP-2 format, as specified by [ERC-7930].
6. As per ENSIP-11, convert the eip155 `chainId` into an ENSIP-11-specific `coinType`: `0x80000000 & 0x0000000A == 0x8000000A`.
7. Compute the namehash of the result of step 1, according to ENSIP-1.
8. Query the ENS registry for the appropriate resolver by calling `resolver(bytes32 node)` with the result of the step above.
9. Call `addr(bytes32 node, uint256 coinType)` on the contract returned on the step above with the results of steps 6 and 5, respectively. This will return the 20 bytes of alice's OP Mainnet address, assume it's `0xaAaAaAaaAaAaAaaAaAAAAAAAAaaaAaAaAaaAaaAa`
    - Failure mode: if result is address zero, that means the name is not registered and resolution can't be finished.
10. Serialize `ChainType`, `ChainReferenceLength`, `ChainReference`, `AddressLength` and `Address` according to [ERC-7930] (Interoperable Address v1): `[ 0002 0000 01 0A 14 AAAAAAAAAAAAAAAAAAAAAAAAAAAAAAAAAAAAAAAA ]`
11. Interoperable Address is complete: `0x00020000010A14AAAAAAAAAAAAAAAAAAAAAAAAAAAAAAAAAAAAAAAA`
12. Compute the checksum as described in [ERC-7930]: `0xC69BEB13` and display it to the user.

### Reverse Resolution step-by-step example

Starting from the Interoperable Address serialized above: `0x00010000010A14AAAAAAAAAAAAAAAAAAAAAAAAAAAAAAAAAAAAAAAA`

1. Pick the first two bytes corresponding to the version: `0x0001`. Remaining payload: `0000010A14AAAAAAAAAAAAAAAAAAAAAAAAAAAAAAAAAAAAAAAA00010002`
2. Parse the `ChainType`, `ChainReferenceLength`, `ChainReference`, `AddressLength` and `Address` according to [ERC-7930]. Remaining payload `00010002`
    1. `ChainType`: `0x0000` -> `eip155`
    2. `ChainReferenceLength`: `0x01` -> 1
    3. `ChainReference`: `0x0A` -> 10 (optimism)
    4. `AddressLength`: `0x14` -> 20 bytes, consistent with `eip155`
    5. `Address`: `0xaAaAaAaaAaAaAaaAaAAAAAAAAaaaAaAaAaaAaaAa` -> alice's address
3. Call `L2Resolver.chainName(bytes calldata _chainIdBytes)` with `0x00000000010A00` as the input. The resolver will return the corresponding ENS name, in this case `optimism.l2.eth`.
4. Compute `coinTypeAsHex` for ENSIP-19:
    - Check if `ChainType == 0x0000`, as ENSIP-19 does not support non-EVM chains.
    - Check if `ChainReference & 0xFFFFFFFF == ChainReference`, meaning, all 28 most significant bytes are zero. If this is not the case, fail resolution as ENSIP-19 does not support chainids larger than 4 bytes.
    - Truncate the `ChainReference` to its 4 least significant bytes: `0x000000A`
    - Set the `ChainReference`'s MSB to 1: `0x000000A | 0x8000000`: `0x8000000A`
    - Convert to a lowercase-hexadecimal string without `0x` prefix: `8000000a`
5. Compute the address as ENSIP-19 expects it, by producing the lowercase-hexadecimal string without `0x` prefix of `Address`: `aaaaaaaaaaaaaaaaaaaaaaaaaaaaaaaaaaaaaaaa`
6. Convert the output from two steps above to a reverse lookup string of the form `<address>.<coinType>.reverse` for ENSIP-19: `aaaaaaaaaaaaaaaaaaaaaaaaaaaaaaaaaaaaaaaa.8000000a.reverse`
7.  Find resolver to use for address according to ENS wildcard resolution.
    1. Call `resolver(namehash(aaaaaaaaaaaaaaaaaaaaaaaaaaaaaaaaaaaaaaaa.8000000a.reverse))` on the mainnet ENS registry. It'll return the zero address, since there is no resolver registered on that address specifically.
    2. Call `resolver(namehash(8000000a.reverse))` on the mainnet ENS registry. It'll return `0x00000beef055f7934784d6d81b6bc86665630dba`, the address of the `L2ReverseRegistrar` *on the network with chainid 10*.
8.  Verify the return of the `coinType` method of the `L2ReverseRegistrar` matches the coinType as serialized in step 7.
9.  Call `nameForAddr(bytes address)` with the address as serialized in step 8. This will return the human-readable name `alice.eth`.
10.  Check forward resolution of the name as described in ENSIP-11 and repeated in the section above.
    - If it resolves to the same address, then proceed normally.
    - If forward resolution of the ENS name returns an address different from the original, or returns an empty byte array, the wallet MUST display the raw, human-readable [ERC-7930] serialized address, indicating the address is unresolved. The wallet SHOULD also warn the user of the mismatch to prevent potential spoofing or confusion.
11.  Compute the checksum as described in [ERC-7930]: `0xC69BEB13`.
12.  Format the address in the format `<address>@<chain>#<checksum>` by removing `l2.eth` from step 3 and display it to the user: `alice.eth@optimism#C69BEB13`

## Rationale

- Using ENS as the only resolving method means it's enough to use the same Interoperable Addresses v1 for this standard, without extending it to also store the name resolver used. This means however that wallets are free to show users both resolved and unresolved (raw) Interoperable Names.

## Open Discussions

- Further constrain the syntax of human-readable names to minimize:
    - Collisions on names by e.g. UTS46 case folding
    - Addresses that are valid ERC-7828 but cant be squeezed into ENS or comparable standards
- Conflicts with existing standards:
    - ENSIP-11 defines the bitmask to use for `eip155` `coinType` assuming chainids are 31 bits or shorter, which is in conflict with [ERC-7785] and the addresses representable in [ERC-7930].

## Backwards Compatibility

The naming scheme herein defined can represent all names supported by [ERC-7930] by displaying raw addresses without resolution

## Security Considerations

- Wallet developers should be aware of possible unicode glyph collisions in resolved names and warn users about them in order to keep checksums effective, since an attacker could, in order to impersonate `alice.eth@chain.<<namespace>.eth#00112233`:
    - Mine an address on `chain.<namespace>.eth` such that the checksum of the Interoperable Address is `00112233`.
    - Register `аlice.eth` (using the russian vowel `а` instead of the latin `a`), and point it to the address above.
- ENSIP-19 introduces trust assumptions when resolving reverse records offchain:
    - ZK-rollups may offer trust-minimized resolution via on-chain proofs.
    - Sidechains may rely on centralized CCIP-read gateways or signature authorities.

    Wallets MUST surface whether reverse resolution was trust-minimized or trusted.

## Copyright

Copyright and related rights waived via [CC0](../LICENSE.md).

[ERC-7930]: ./ERC-7930.md
[ERC-7785]: ./ERC-7785.md<|MERGE_RESOLUTION|>--- conflicted
+++ resolved
@@ -2,11 +2,7 @@
 eip: 7828
 title: Readable Interoperable Addresses using ENS
 description: An iteration of Interoperable Address' format that allows resolution to shorter, hierarchical strings using naming registries
-<<<<<<< HEAD
 author: Sam Kaufman (@SampkaML), Marco Stronati (@paracetamolo), Yuliya Alexiev (@yuliyaalexiev), Jeff Lau (@jefflau), Sam Wilson (@samwilsn), Vitalik Buterin (@vbuterin), Teddy (@0xteddybear), Joxes (@Joxess), Racu (@0xRacoon), Skeletor Spaceman (@0xskeletor-spaceman), TiTi (@0xtiti), Gori (@0xGorilla), Ardy (@0xArdy), Onizuka (@onizuka-wl), Lumi (@oxlumi), Moebius (@0xmoebius)
-=======
-author: Sam Kaufman (@SampkaML), Marco Stronati (@paracetamolo), Yuliya Alexiev (@yuliyaalexiev), Jeff Lau (@jefflau), Sam Wilson (@samwilsn), Vitalik Buterin (@vbuterin), Teddy (@0xteddybear), Joxes (@Joxess), Racu (@0xRacoon), Skeletor Spaceman (@0xskeletor-spaceman), TiTi (@0xtiti), Gori (@0xGorilla), Ardy (@0xArdy), Onizuka (@onizuka-wl), Lumi (@oxlumi)
->>>>>>> 38ab5a58
 discussions-to: https://ethereum-magicians.org/t/erc-7828-chain-specific-addresses-using-ens/21930
 status: Draft
 type: Standards Track
