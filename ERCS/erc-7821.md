---
eip: 7821
title: Minimal Batch Executor Interface
description: A minimal batch executor interface for delegations
author: Vectorized (@Vectorized), Jake Moxey (@jxom), Hadrien Croubois (@Amxx)
discussions-to: https://ethereum-magicians.org/t/erc-7821-minimal-batch-executor-interface/21776
status: Draft
type: Standards Track
category: ERC
created: 2024-11-21
requires: 7579
---

## Abstract

This proposal defines a minimal batch executor interface for delegations. A delegation is a smart contract that implements logic which other smart contracts can delegate to. This allows atomic batched executions to be prepared in a standardized way.

## Motivation

With the advent of [EIP-7702](./eip-7702), it is possible for Externally Owned Accounts (EOAs) to perform atomic batched executions.

We anticipate that there will be multiple EIP-7702 delegations from multiple major vendors. A standard for the execution interface will enable better interoperability. EIP-7702 delegation is a risky procedure which should be done sparingly — it should not be performed upon each time a user switches websites. Also, EIP-7702 delegations are transactions that cost gas, making frequent delegation switching uneconomical. A standardized execution interface will reduce the need to switch delegations.

<<<<<<< HEAD
In the absence of such a standard, vendors may choose to create their own proprietary implementations, causing fragmentation. Imagine visiting your favorite decentralized exchange and realizing that their frontend is still incompatible with your EOA delegation. The infamous approve and swap workflow cannot be fixed just by EIP-7702 alone.
=======
This standard complements the `wallet_sendCalls` API in [EIP-5792](./eip-5792). It enables the detection of atomic batch execution capabilities on EOAs and the preparation of the calldata for atomic batch executions on EOAs.
>>>>>>> 3b56e3c7

Using atomic batched executions reduces total latency and total tranaction costs, making it preferable over sequential transaction sending for EOAs.

Hence the utmost motivation for this proposal, which has been crafted for maximal simplicity, extensibility, performance and compatibility.

## Specification

The key words "MUST", "MUST NOT", "REQUIRED", "SHALL", "SHALL NOT", "SHOULD", "SHOULD NOT", "RECOMMENDED", "NOT RECOMMENDED", "MAY", and "OPTIONAL" in this document are to be interpreted as described in RFC 2119 and RFC 8174.

### Overview

The minimal batch executor interface is defined as follows:

```solidity
/// @dev Interface for minimal batch executor.
interface IERC7821 {
    /// @dev Call struct for the `execute` function.
    struct Call {
        address to; // Replaced with `address(this)` if `address(0)`.
        uint256 value; // Amount of native currency (i.e. Ether) to send.
        bytes data; // Calldata to send with the call.
    }

    /// @dev Executes the calls in `executionData`.
    /// Reverts and bubbles up error if any call fails.
    ///
    /// `executionData` encoding (single batch):
    /// - If `opData` is empty, `executionData` is simply `abi.encode(calls)`.
    /// - Else, `executionData` is `abi.encode(calls, opData)`.
    ///   See: https://eips.ethereum.org/EIPS/eip-7579
    ///
    /// `executionData` encoding (batch of batches):
    /// - `executionData` is `abi.encode(bytes[])`, where each element in `bytes[]`
    ///   is an `executionData` for a single batch.
    ///
    /// Supported modes:
    /// - `0x01000000000000000000...`: Single batch. Does not support optional `opData`.
    /// - `0x01000000000078210001...`: Single batch. Supports optional `opData`.
    /// - `0x01000000000078210002...`: Batch of batches. The mode is optional.
    ///
    /// For the "batch of batches" mode, each batch will be recursively passed into
    /// `execute` internally with mode `0x01000000000078210001...`.
    /// Useful for passing in batches signed by different signers.
    ///
    /// Authorization checks:
    /// - If `opData` is empty, the implementation SHOULD require that
    ///   `msg.sender == address(this)`.
    /// - If `opData` is not empty, the implementation SHOULD use the signature
    ///   encoded in `opData` to determine if the caller can perform the execution.
    /// - If `msg.sender` is an authorized entry point, then `execute` MAY accept
    ///   calls from the entry point, and MAY use `opData` for specialized logic.
    ///
    /// `opData` may be used to store additional data for authentication,
    /// paymaster data, gas limits, etc.
    ///
    /// For calldata compression efficiency, if a Call.to is `address(0)`,
    /// it will be replaced with `address(this)`.
    function execute(bytes32 mode, bytes calldata executionData)
        external
        payable;

    /// @dev Provided for execution mode support detection.
    /// Only returns true for:
    /// - `0x01000000000000000000...`: Single batch. Does not support optional `opData`.
    /// - `0x01000000000078210001...`: Single batch. Supports optional `opData`.
    /// - `0x01000000000078210002...`: Batch of batches. The mode is optional.
    function supportsExecutionMode(bytes32 mode) external view returns (bool);
}
```

Support for batch of batches mode is OPTIONAL. If it is not supported, the contract MUST return false for any mode starting with `0x01000000000078210002` in `supportsExecutionMode`.

### Recommendations

To support the approve + swap workflow on EOAs with delegations, frontends SHOULD:

1. Query `supportsExecutionMode(bytes32(0x0100000000000000000000000000000000000000000000000000000000000000))`, ensuring that it returns true.

2. Perform `execute(bytes32(0x0100000000000000000000000000000000000000000000000000000000000000), abi.encode(calls))`.

## Rationale

We aim for radical minimalism to keep the standard as left-curved as possible. Simplicity is the key to adoption. Our North Star is to get every decentralized exchange to support the approve + swap workflow for EOAs with delegations as soon as possible.

### `execute` and `supportsExecutionMode`

We have opted to use the `execute` and `supportsExecutionMode` functions in [ERC-7579](./eip-7579.md) for better compatibility with the existing smart account ecosystem.

While radical minimalism is the goal, some compromises have to be made in the pursuit for better adoption.

For minimalism, this standard does not require implementing the `executeFromExecutor` function in [ERC-7579](./eip-7579.md).

### Optional encoding of `opData` in `executionData`

The `opData` bytes parameter can be optionally included in `executionData` by either doing `abi.encode(calls)` or `abi.encode(calls, opData)`.

### Replacing `address(0)` with `address(this)`

For calldata compression optimization.

### Optional batch of batches mode

The `opData` may be used to provide authentication data for a single batch. Having a batch of batches mode will enable a single transaction to be able to submit batches signed by different signers, without the need for an authorized entry point. This mode is kept optional because the same functionality can still be achieved with the use of an authorized entry point. It is included for developer experience.

## Backwards Compatibility

No backwards compatibility issues.

## Reference Implementation

```solidity
// SPDX-License-Identifier: CC0-1.0
pragma solidity ^0.8.4;

/// @notice Minimal batch executor mixin.
abstract contract ERC7821 {
    /*´:°•.°+.*•´.*:˚.°*.˚•´.°:°•.°•.*•´.*:˚.°*.˚•´.°:°•.°+.*•´.*:*/
    /*                          STRUCTS                           */
    /*.•°:°.´+˚.*°.˚:*.´•*.+°.•°:´*.´•*.•°.•°:°.´:•˚°.*°.˚:*.´+°.•*/

    /// @dev Call struct for the `execute` function.
    struct Call {
        address to; // Replaced with `address(this)` if `address(0)`.
        uint256 value; // Amount of native currency (i.e. Ether) to send.
        bytes data; // Calldata to send with the call.
    }

    /*´:°•.°+.*•´.*:˚.°*.˚•´.°:°•.°•.*•´.*:˚.°*.˚•´.°:°•.°+.*•´.*:*/
    /*                           ERRORS                           */
    /*.•°:°.´+˚.*°.˚:*.´•*.+°.•°:´*.´•*.•°.•°:°.´:•˚°.*°.˚:*.´+°.•*/

    /// @dev The execution mode is not supported.
    error UnsupportedExecutionMode();

    /*´:°•.°+.*•´.*:˚.°*.˚•´.°:°•.°•.*•´.*:˚.°*.˚•´.°:°•.°+.*•´.*:*/
    /*                    EXECUTION OPERATIONS                    */
    /*.•°:°.´+˚.*°.˚:*.´•*.+°.•°:´*.´•*.•°.•°:°.´:•˚°.*°.˚:*.´+°.•*/

    /// @dev Executes the calls in `executionData`.
    /// Reverts and bubbles up error if any call fails.
    ///
<<<<<<< HEAD
    /// MAY replace the `Call.target` with `address(this)` if `address(0)`.
    ///
    /// `executionData` encoding:
=======
    /// `executionData` encoding (single batch):
>>>>>>> 3b56e3c7
    /// - If `opData` is empty, `executionData` is simply `abi.encode(calls)`.
    /// - Else, `executionData` is `abi.encode(calls, opData)`.
    ///   See: https://eips.ethereum.org/EIPS/eip-7579
    ///
    /// `executionData` encoding (batch of batches):
    /// - `executionData` is `abi.encode(bytes[])`, where each element in `bytes[]`
    ///   is an `executionData` for a single batch.
    ///
    /// Supported modes:
    /// - `0x01000000000000000000...`: Single batch. Does not support optional `opData`.
    /// - `0x01000000000078210001...`: Single batch. Supports optional `opData`.
    /// - `0x01000000000078210002...`: Batch of batches. The mode is optional.
    ///
    /// For the "batch of batches" mode, each batch will be recursively passed into
    /// `execute` internally with mode `0x01000000000078210001...`.
    /// Useful for passing in batches signed by different signers.
    ///
    /// Authorization checks:
    /// - If `opData` is empty, the implementation SHOULD require that
    ///   `msg.sender == address(this)`.
    /// - If `opData` is not empty, the implementation SHOULD use the signature
    ///   encoded in `opData` to determine if the caller can perform the execution.
    /// - If `msg.sender` is an authorized entry point, then `execute` MAY accept
    ///   calls from the entry point, and MAY use `opData` for specialized logic.
    ///
    /// `opData` may be used to store additional data for authentication,
    /// paymaster data, gas limits, etc.
    ///
    /// For calldata compression efficiency, if a Call.to is `address(0)`,
    /// it will be replaced with `address(this)`.
    function execute(bytes32 mode, bytes memory executionData)
        public
        payable
        virtual
    {
        uint256 id = _executionModeId(mode);
        if (id == 3) {
            mode ^= bytes32(uint256(3 << (22 * 8)));
            bytes[] memory batches = abi.decode(executionData, (bytes[]));
            for (uint256 i; i < batches.length; ++i) {
                execute(mode, batches[i]);
            }
            return;
        }
        if (id == uint256(0)) revert UnsupportedExecutionMode();
        bool tryWithOpData;
        /// @solidity memory-safe-assembly
        assembly {
            let t := gt(mload(add(executionData, 0x20)), 0x3f)
            let executionDataLength := mload(executionData)
            tryWithOpData := and(eq(id, 2), and(gt(executionDataLength, 0x3f), t))
        }
        Call[] memory calls;
        bytes memory opData;
        if (tryWithOpData) {
            (calls, opData) = abi.decode(executionData, (Call[], bytes));
        } else {
            calls = abi.decode(executionData, (Call[]));
        }
        _execute(calls, opData);
    }

    /// @dev Provided for execution mode support detection.
    /// Only returns true for:
    /// - `0x01000000000000000000...`: Single batch. Does not support optional `opData`.
    /// - `0x01000000000078210001...`: Single batch. Supports optional `opData`.
    /// - `0x01000000000078210002...`: Batch of batches. The mode is optional.
    function supportsExecutionMode(bytes32 mode) public view virtual returns (bool result) {
        return _executionModeId(mode) != 0;
    }

    /*´:°•.°+.*•´.*:˚.°*.˚•´.°:°•.°•.*•´.*:˚.°*.˚•´.°:°•.°+.*•´.*:*/
    /*                      INTERNAL HELPERS                      */
    /*.•°:°.´+˚.*°.˚:*.´•*.+°.•°:´*.´•*.•°.•°:°.´:•˚°.*°.˚:*.´+°.•*/

    /// @dev 0: invalid mode, 1: no `opData` support, 2: with `opData` support, 3: batch of batches.
    function _executionModeId(bytes32 mode) internal view virtual returns (uint256 id) {
        // Only supports atomic batched executions.
        // For the encoding scheme, see: https://eips.ethereum.org/EIPS/eip-7579
        // Bytes Layout:
        // - [0]      ( 1 byte )  `0x01` for batch call.
        // - [1]      ( 1 byte )  `0x00` for revert on any failure.
        // - [2..5]   ( 4 bytes)  Reserved by ERC7579 for future standardization.
        // - [6..9]   ( 4 bytes)  `0x00000000` or `0x78210001` or `0x78210002`.
        // - [10..31] (22 bytes)  Unused. Free for use.
        uint256 m = (uint256(mode) >> (22 * 8)) & 0xffff00000000ffffffff;
        if (m == 0x01000000000078210002) id = 3;
        if (m == 0x01000000000078210001) id = 2;
        if (m == 0x01000000000000000000) id = 1;
    }

    /// @dev Executes the calls and returns the results.
    /// Reverts and bubbles up error if any call fails.
    function _execute(Call[] memory calls, bytes memory opData)
        internal
        virtual
    {
        // Very basic auth to only allow this contract to be called by itself.
        // Override this function to perform more complex auth with `opData`.
        if (opData.length == uint256(0)) {
            require(msg.sender == address(this));
            // Remember to return `_execute(calls)` when you override this function.
            return _execute(calls);
        }
        revert(); // In your override, replace this with logic to operate on `opData`.
    }

    /// @dev Executes the calls.
    /// Reverts and bubbles up error if any call fails.
    function _execute(Call[] memory calls) internal virtual {
        for (uint256 i; i < calls.length; ++i) {
            Call memory c = calls[i];
            address to = c.to == address(0) ? address(this) : c.to;
            _execute(to, c.value, c.data);
        }
    }

    /// @dev Executes the call.
    /// Reverts and bubbles up error if the call fails.
    function _execute(address to, uint256 value, bytes memory data)
        internal
        virtual
    {
        (bool success, bytes memory result) = to.call{value: value}(data);
        if (success) return;
        /// @solidity memory-safe-assembly
        assembly {
            // Bubble up the revert if the call reverts.
            revert(add(result, 0x20), mload(result))
        }
    }
}
```

## Security Considerations

### Access controls for `execute`

Implementations should ensure that `execute` have the proper access controls.

## Copyright

Copyright and related rights waived via [CC0](../LICENSE.md).<|MERGE_RESOLUTION|>--- conflicted
+++ resolved
@@ -21,11 +21,7 @@
 
 We anticipate that there will be multiple EIP-7702 delegations from multiple major vendors. A standard for the execution interface will enable better interoperability. EIP-7702 delegation is a risky procedure which should be done sparingly — it should not be performed upon each time a user switches websites. Also, EIP-7702 delegations are transactions that cost gas, making frequent delegation switching uneconomical. A standardized execution interface will reduce the need to switch delegations.
 
-<<<<<<< HEAD
-In the absence of such a standard, vendors may choose to create their own proprietary implementations, causing fragmentation. Imagine visiting your favorite decentralized exchange and realizing that their frontend is still incompatible with your EOA delegation. The infamous approve and swap workflow cannot be fixed just by EIP-7702 alone.
-=======
 This standard complements the `wallet_sendCalls` API in [EIP-5792](./eip-5792). It enables the detection of atomic batch execution capabilities on EOAs and the preparation of the calldata for atomic batch executions on EOAs.
->>>>>>> 3b56e3c7
 
 Using atomic batched executions reduces total latency and total tranaction costs, making it preferable over sequential transaction sending for EOAs.
 
@@ -167,13 +163,7 @@
     /// @dev Executes the calls in `executionData`.
     /// Reverts and bubbles up error if any call fails.
     ///
-<<<<<<< HEAD
-    /// MAY replace the `Call.target` with `address(this)` if `address(0)`.
-    ///
-    /// `executionData` encoding:
-=======
     /// `executionData` encoding (single batch):
->>>>>>> 3b56e3c7
     /// - If `opData` is empty, `executionData` is simply `abi.encode(calls)`.
     /// - Else, `executionData` is `abi.encode(calls, opData)`.
     ///   See: https://eips.ethereum.org/EIPS/eip-7579
