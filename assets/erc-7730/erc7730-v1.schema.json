--- conflicted
+++ resolved
@@ -358,26 +358,6 @@
                             },
                             "fields": {
                                 "$ref": "#/$display/fields"
-                            },
-<<<<<<< HEAD
-                            "screens": {
-                                "title": "Screens grouping information",
-                                "description": "Screens section is used to group multiple fields to display into screens. Each key is a wallet type name. The format of the screens is wallet type dependent, as well as what can be done (reordering fields, max number of screens, etc...). See each wallet manufacturer documentation for more information.",
-                                "type": "object",
-
-                                "additionalProperties": {
-                                    "type": "array",
-                                    "items": {
-                                        "$ref": "#/$display/screens"
-                                    }
-                                }
-=======
-                            "required": {
-                                "$ref": "#/$display/required"
-                            },
-                            "excluded": {
-                                "$ref": "#/$display/excluded"
->>>>>>> 1e2b17ac
                             }
                         },
                         "additionalProperties": false
@@ -411,29 +391,6 @@
             "title": "Interpolated intent message",
             "description": "An optional intent string with embedded field values using {path} interpolation syntax. This provides a dynamic, contextual description by embedding actual transaction/message values directly in the intent string. Wallets should prefer displaying interpolatedIntent when available and fall back to intent if interpolation fails. See the specification for detailed formatting behavior and security considerations.",
             "type": "string"
-        },
-<<<<<<< HEAD
-        "screens": {
-            "title": "Screen information",
-            "description": "ADD DEVICE SPECIFIC SCHEMAS LATER. A screen is a group of fields that will be displayed together in a wallet. The format of the screen is wallet type dependent, as well as what can be done (reordering fields, max number of screens, etc..). See each wallet manufacturer documentatio for more information.",
-            "type": "object"
-=======
-        "required": {
-            "title": "Required fields",
-            "description": "A list of fields that are required to be displayed to the user. A field that has a formatter and is not in this list is optional. A field that does not have a formatter should be silent, ie not shown",
-            "type": "array",
-            "items": {
-                "type": "string"
-            }
-        },
-        "excluded": {
-            "title": "Excluded fields",
-            "description": "A list of fields that are intentionally not shown to the user. A field that has no formatter and is not declared in this list may be considered as an error by the wallet when interpreting the descriptor.",
-            "type": "array",
-            "items": {
-                "type": "string"
-            }
->>>>>>> 1e2b17ac
         },
         "fields": {
             "title": "Field Formats set",
