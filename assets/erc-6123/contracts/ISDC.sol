// SPDX-License-Identifier: CC0-1.0
pragma solidity >=0.7.0 <0.9.0;

/*------------------------------------------- DESCRIPTION ---------------------------------------------------------------------------------------*/

/**
 * @title ERC6123 Smart Derivative Contract
 * @dev Interface specification for a Smart Derivative Contract, which specifies the post-trade live cycle of an OTC financial derivative in a completely deterministic way.
 *
 * A Smart Derivative Contract (SDC) is a deterministic settlement protocol which aims is to remove many inefficiencies in (collateralized) financial transactions.
 * Settlement (Delivery versus payment) and Counterparty Credit Risk are removed by construction.
 *
 * Special Case OTC-Derivatives: In case of a collateralized OTC derivative the SDC nets contract-based and collateral flows . As result, the SDC generates a stream of
 * reflecting the settlement of a referenced underlying. The settlement cash flows may be daily (which is the standard frequency in traditional markets)
 * or at higher frequencies.
 * With each settlement flow the change is the (discounting adjusted) net present value of the underlying contract is exchanged and the value of the contract is reset to zero.
 *
 * To automatically process settlement, parties need to provide sufficient initial funding and termination fees at the
 * beginning of each settlement cycle. Through a settlement cycle the margin amounts are locked. Simplified, the contract reverts the classical scheme of
 * 1) underlying valuation, then 2) funding of a margin call to
 * 1) pre-funding of a margin buffer (a token), then 2) settlement.
 *
 * A SDC may automatically terminates the financial contract if there is insufficient pre-funding or if the settlement amount exceeds a
 * prefunded margin balance. Beyond mutual termination is also intended by the function specification.
 *
 * Events and Functionality specify the entire live cycle: TradeInception, TradeConfirmation, TradeTermination, Margin-Account-Mechanics, Valuation and Settlement.
 *
 * The process can be described by time points and time-intervals which are associated with well defined states:
 * <ol>
 *  <li>t < T* (befrore incept).
 *  </li>
 *  <li>
 *      The process runs in cycles. Let i = 0,1,2,... denote the index of the cycle. Within each cycle there are times
 *      T_{i,0}, T_{i,1}, T_{i,2}, T_{i,3} with T_{i,1} = The Activation of the Trade (initial funding provided), T_{i,1} = request valuation from oracle, T_{i,2} = perform settlement on given valuation, T_{i+1,0} = T_{i,3}.
 *  </li>
 *  <li>
 *      Given this time discretization the states are assigned to time points and time intervalls:
 *      <dl>
 *          <dt>Idle</dt>
 *          <dd>Before incept or after terminate</dd>
 *
 *          <dt>Initiation</dt>
 *          <dd>T* < t < T_{0}, where T* is time of incept and T_{0} = T_{0,0}</dd>
 *
 *          <dt>InTransfer (Initiation Phase)</dt>
 *          <dd>T_{i,0} < t < T_{i,1}</dd>
 *
 *          <dt>Settled</dt>
 *          <dd>t = T_{i,1}</dd>
 *
 *          <dt>ValuationAndSettlement</dt>
 *          <dd>T_{i,1} < t < T_{i,2}</dd>
 *
 *          <dt>InTransfer (Settlement Phase)</dt>
 *          <dd>T_{i,2} < t < T_{i,3}</dd>
 *
 *          <dt>Settled</dt>
 *          <dd>t = T_{i,3}</dd>
 *      </dl>
 *  </li>
 * </ol>
 */

interface ISDC {

    /*------------------------------------------- EVENTS ---------------------------------------------------------------------------------------*/

    /* Events related to trade inception */

    /**
     * @dev Emitted  when a new trade is incepted from a eligible counterparty
     * @param initiator is the address from which trade was incepted
     * @param tradeId is the trade ID (e.g. generated internally)
     * @param tradeData holding the trade parameters
     */
    event TradeIncepted(address initiator, string tradeId, string tradeData);

    /**
     * @dev Emitted when an incepted trade is confirmed by the opposite counterparty
     * @param confirmer the confirming party
     * @param tradeId the trade identifier
     */
    event TradeConfirmed(address confirmer, string tradeId);

    /**
     * @dev Emitted when an incepted trade is canceled by the incepting counterparty
     * @param initiator is the address from which trade was canceled
     * @param tradeId the trade identifier
     */
    event TradeCanceled(address initiator, string tradeId);

    /* Events related to activation and termination */

    /**
     * @dev Emitted when a confirmed trade is set to active - e.g. when termination fee amounts are provided
     * @param tradeId the trade identifier of the activated trade
     */
    event TradeActivated(string tradeId);

    /**
     * @dev Emitted when an active trade is terminated
     * @param cause string holding data associated with the termination, e.g. transactionData upon a failed transaction
     */
    event TradeTerminated(string cause);

    /* Events related to the settlement process */

    /**
     * @dev Emitted when a settlement gets requested
     * @param initiator the address of the requesting party
     * @param tradeData holding the stored trade data
     * @param lastSettlementData holding the settlementdata from previous settlement (next settlement will be the increment of next valuation compared to former valuation)
     */
<<<<<<< HEAD
    event SettlementRequested(address initiator, string tradeData, string lastSettlementData);

    /**
     * @dev Emitted when Settlement has been valued and settlement phase is initiated
     * @param initiator the address of the requesting party
     * @param settlementAmount the settlement amount. If settlementAmount > 0 then receivingParty receives this amount from other party. If settlementAmount < 0 then other party receives -settlementAmount from receivingParty.
     * @param settlementData. the tripple (product, previousSettlementData, settlementData) determines the settlementAmount.
     */
    event SettlementEvaluated(address initiator, int256 settlementAmount, string settlementData);
=======
    event SettlementEvaluated();
>>>>>>> e9480178

    /**
     * @dev Emitted when settlement process has been finished
     */
    event SettlementTranfered(string transactionData);
<<<<<<< HEAD
=======

    /**
     * @dev Emitted when settlement process has been finished
     */
    event SettlementFailed(string transactionData);
>>>>>>> e9480178

    /**
     * @dev Emitted when settlement process has been finished
     */
<<<<<<< HEAD
    event SettlementFailed(string transactionData);
=======
    event SettlementRequested(address initiator, string tradeData, string lastSettlementData);
>>>>>>> e9480178

    /* Events related to trade termination */

    /**
     * @dev Emitted when a counterparty proactively requests an early termination of the underlying trade
     * @param cpAddress the address of the requesting party
     * @param tradeId the trade identifier which is supposed to be terminated
     * @param terminationTerms termination terms
     */
    event TradeTerminationRequest(address cpAddress, string tradeId, int256 terminationPayment, string terminationTerms);

    /**
     * @dev Emitted when early termination request is confirmed by the opposite party
     * @param cpAddress the party which confirms the trade termination
     * @param tradeId the trade identifier which is supposed to be terminated
     * @param terminationTerms termination terms
     */
    event TradeTerminationConfirmed(address cpAddress, string tradeId, int256 terminationPayment, string terminationTerms);

    /**
     * @dev Emitted when a counterparty cancels its requests an early termination of the underlying trade
     * @param cpAddress the address of the requesting party
     * @param tradeId the trade identifier which is supposed to be terminated
     * @param terminationTerms termination terms
     */
    event TradeTerminationCanceled(address cpAddress, string tradeId, string terminationTerms);

    /*------------------------------------------- FUNCTIONALITY ---------------------------------------------------------------------------------------*/

    /// Trade Inception

    /**
     * @notice Incepts a trade, stores trade data
     * @dev emits a {TradeIncepted} event
     * @param withParty is the party the inceptor wants to trade with
     * @param tradeData a description of the trade specification e.g. in xml format, suggested structure - see assets/eip-6123/doc/sample-tradedata-filestructure.xml
     * @param position is the position the inceptor has in that trade
     * @param paymentAmount is the payment amount which can be positive or negative (viewed from the inceptor)
     * @param initialSettlementData the initial settlement data (e.g. initial market data at which trade was incepted)
     */
    function inceptTrade(address withParty, string memory tradeData, int position, int256 paymentAmount, string memory initialSettlementData) external;

    /**
     * @notice Performs a matching of provided trade data and settlement data of a previous trade inception
     * @dev emits a {TradeConfirmed} event if trade data match and emits a {TradeActivated} if trade becomes active or {TradeTerminated} if not
     * @param withParty is the party the confirmer wants to trade with
     * @param tradeData a description of the trade specification e.g. in xml format, suggested structure - see assets/eip-6123/doc/sample-tradedata-filestructure.xml
     * @param position is the position the confirmer has in that trade (negative of the position the inceptor has in the trade)
     * @param paymentAmount is the payment amount which can be positive or negative (viewed from the confirmer, negative of the inceptor's view)
     * @param initialSettlementData the initial settlement data (e.g. initial market data at which trade was incepted)
     */
     function confirmTrade(address withParty, string memory tradeData, int position, int256 paymentAmount, string memory initialSettlementData) external;

    /**
     * @notice Performs a matching of provided trade data and settlement data of a previous trade inception. Required to be called by inceptor.
     * @dev emits a {TradeCanceled} event if trade data match and msg.sender agrees with the party that incepted the trade.
     * @param withParty is the party the inceptor wants to trade with
     * @param tradeData a description of the trade specification e.g. in xml format, suggested structure - see assets/eip-6123/doc/sample-tradedata-filestructure.xml
     * @param position is the position the inceptor has in that trade
     * @param paymentAmount is the payment amount which can be positive or negative (viewed from the inceptor)
     * @param initialSettlementData the initial settlement data (e.g. initial market data at which trade was incepted)
     */
    function cancelTrade(address withParty, string memory tradeData, int position, int256 paymentAmount, string memory initialSettlementData) external;

    /// Settlement Cycle: Settlement

    /**
     * @notice Called to trigger a (maybe external) valuation of the underlying contract and afterwards the according settlement process
     * @dev emits a {SettlementRequested}
     */
    function initiateSettlement() external;

    /**
     * @notice Called to trigger according settlement on chain-balances callback for initiateSettlement() event handler
     * @dev perform settlement checks, may initiate transfers and emits {SettlementEvaluated}
     * @param settlementAmount the settlement amount. If settlementAmount > 0 then receivingParty receives this amount from other party. If settlementAmount < 0 then other party receives -settlementAmount from receivingParty.
     * @param settlementData. the tripple (product, previousSettlementData, settlementData) determines the settlementAmount.
     */
    function performSettlement(int256 settlementAmount, string memory settlementData) external;


    /**
     * @notice May get called from outside to to finish a transfer (callback). The trade decides on how to proceed based on success flag
     * @param success tells the protocol whether transfer was successful
     * @param transactionData data associtated with the transfer, will be emitted via the events.
     * @dev emit a {SettlementTranfered} or a {SettlementFailed} event. May emit a {TradeTerminated} event.
     */
    function afterTransfer(bool success, uint256 transactionData) external;

    /// Trade termination

    /**
     * @notice Called from a counterparty to request a mutual termination
     * @dev emits a {TradeTerminationRequest}
     * @param tradeData a description of the trade specification e.g. in xml format, suggested structure - see assets/eip-6123/doc/sample-tradedata-filestructure.xml
     * @param terminationPayment an agreed termination amount (viewed from the requester)
     * @param terminationTerms the termination terms to be stored on chain.
     */
    function requestTradeTermination(string memory tradeData, int256 terminationPayment, string memory terminationTerms) external;

    /**
     * @notice Called from a party to confirm an incepted termination, which might trigger a final settlement before trade gets closed
     * @dev emits a {TradeTerminationConfirmed}
     * @param tradeData a description of the trade specification e.g. in xml format, suggested structure - see assets/eip-6123/doc/sample-tradedata-filestructure.xml
     * @param terminationPayment an agreed termination amount (viewed from the confirmer, negative of the value provided by the requester)
     * @param terminationTerms the termination terms to be stored on chain.
     */
    function confirmTradeTermination(string memory tradeData, int256 terminationPayment, string memory terminationTerms) external;

    /**
     * @notice Called from a party to confirm an incepted termination, which might trigger a final settlement before trade gets closed
     * @dev emits a {TradeTerminationCanceled}
     * @param tradeData a description of the trade specification e.g. in xml format, suggested structure - see assets/eip-6123/doc/sample-tradedata-filestructure.xml
     * @param terminationTerms the termination terms
     */
    function cancelTradeTermination(string memory tradeData, int256 terminationPayment, string memory terminationTerms) external;
}<|MERGE_RESOLUTION|>--- conflicted
+++ resolved
@@ -106,46 +106,27 @@
     /* Events related to the settlement process */
 
     /**
+     * @dev Emitted when Settlement phase is initiated
+     */
+    event SettlementEvaluated();
+
+    /**
+     * @dev Emitted when settlement process has been finished
+     */
+    event SettlementTranfered(string transactionData);
+
+    /**
+     * @dev Emitted when settlement process has been finished
+     */
+    event SettlementFailed(string transactionData);
+
+    /**
      * @dev Emitted when a settlement gets requested
      * @param initiator the address of the requesting party
      * @param tradeData holding the stored trade data
      * @param lastSettlementData holding the settlementdata from previous settlement (next settlement will be the increment of next valuation compared to former valuation)
      */
-<<<<<<< HEAD
     event SettlementRequested(address initiator, string tradeData, string lastSettlementData);
-
-    /**
-     * @dev Emitted when Settlement has been valued and settlement phase is initiated
-     * @param initiator the address of the requesting party
-     * @param settlementAmount the settlement amount. If settlementAmount > 0 then receivingParty receives this amount from other party. If settlementAmount < 0 then other party receives -settlementAmount from receivingParty.
-     * @param settlementData. the tripple (product, previousSettlementData, settlementData) determines the settlementAmount.
-     */
-    event SettlementEvaluated(address initiator, int256 settlementAmount, string settlementData);
-=======
-    event SettlementEvaluated();
->>>>>>> e9480178
-
-    /**
-     * @dev Emitted when settlement process has been finished
-     */
-    event SettlementTranfered(string transactionData);
-<<<<<<< HEAD
-=======
-
-    /**
-     * @dev Emitted when settlement process has been finished
-     */
-    event SettlementFailed(string transactionData);
->>>>>>> e9480178
-
-    /**
-     * @dev Emitted when settlement process has been finished
-     */
-<<<<<<< HEAD
-    event SettlementFailed(string transactionData);
-=======
-    event SettlementRequested(address initiator, string tradeData, string lastSettlementData);
->>>>>>> e9480178
 
     /* Events related to trade termination */
 
@@ -173,6 +154,12 @@
      */
     event TradeTerminationCanceled(address cpAddress, string tradeId, string terminationTerms);
 
+    /**
+     * @dev Emitted when trade processing is halted
+     * @param message of what has happened
+     */
+    event ProcessHalted(string message);
+
     /*------------------------------------------- FUNCTIONALITY ---------------------------------------------------------------------------------------*/
 
     /// Trade Inception
